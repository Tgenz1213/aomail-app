--- conflicted
+++ resolved
@@ -786,11 +786,6 @@
             sentence,
             relevance,
         ) = (
-<<<<<<< HEAD
-=======
-            # mistral
-            # claude
->>>>>>> a68dfff5
             claude.categorize_and_summarize_email(
                 subject, decoded_data, category_dict, user_description
             )
