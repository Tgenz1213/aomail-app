"""
Handles authentication and HTTP requests for the Gmail API.
"""

import base64
import datetime
import logging
import re
import threading
import time
import json
import os
from django.http import HttpRequest
import httplib2
import requests
from collections import defaultdict
from django.core.exceptions import ObjectDoesNotExist
from django.db import IntegrityError
from django.shortcuts import redirect
from email.mime.application import MIMEApplication
from email.mime.multipart import MIMEMultipart
from email.mime.text import MIMEText
from google.auth import exceptions as auth_exceptions
from google.auth.transport.requests import Request
from google.oauth2 import credentials
from googleapiclient.discovery import build
from google_auth_oauthlib.flow import Flow
from httpx import HTTPError
from rest_framework.decorators import api_view, permission_classes
from rest_framework.permissions import AllowAny, IsAuthenticated
from rest_framework.response import Response
from email.utils import parsedate_to_datetime
from MailAssistant.serializers import EmailDataSerializer
from django.core.mail import send_mail
from django.template.loader import render_to_string
from MailAssistant.ai_providers import gpt_3_5_turbo, claude, mistral, gpt_4
from MailAssistant.constants import (
    ADMIN_EMAIL_LIST,
    DEFAULT_CATEGORY,
    EMAIL_NO_REPLY,
    GOOGLE_CONFIG,
    GOOGLE_CREDS,
    GOOGLE_PROJECT_ID,
    GOOGLE_PROVIDER,
    GOOGLE_TOPIC_NAME,
    IMPORTANT,
    MAX_RETRIES,
    REDIRECT_URI_LINK_EMAIL,
    USELESS,
    INFORMATION,
    REDIRECT_URI_SIGNUP,
    GOOGLE_SCOPES,
    MEDIA_ROOT,
)
from .. import library
from ..models import Rule, SocialAPI, BulletPoint, Category, Email, Sender, CC_sender, BCC_sender, Picture
from base64 import urlsafe_b64encode
from bs4 import BeautifulSoup


######################## LOGGING CONFIGURATION ########################
LOGGER = logging.getLogger(__name__)


######################## AUTHENTIFICATION ########################
def generate_auth_url(request):
    """Generate a connection URL to obtain the authorization code"""
    flow = Flow.from_client_secrets_file(
        GOOGLE_CREDS, scopes=GOOGLE_SCOPES, redirect_uri=REDIRECT_URI_SIGNUP
    )
    authorization_url, _ = flow.authorization_url(
        access_type="offline", include_granted_scopes="true", prompt="consent"
    )

    return redirect(authorization_url)


def exchange_code_for_tokens(authorization_code):
    """Return tokens Exchanged with authorization code"""
    flow = Flow.from_client_secrets_file(
        GOOGLE_CREDS, scopes=GOOGLE_SCOPES, redirect_uri=REDIRECT_URI_SIGNUP
    )
    flow.fetch_token(code=authorization_code)

    credentials = flow.credentials

    if credentials:
        access_token = credentials.token
        refresh_token = credentials.refresh_token

        return access_token, refresh_token
    else:
        return Response({"error": "tokens not found"}, status=400)


def auth_url_link_email(request):
    """Generate a connection URL to obtain the authorization code"""
    flow = Flow.from_client_secrets_file(
        GOOGLE_CREDS, scopes=GOOGLE_SCOPES, redirect_uri=REDIRECT_URI_LINK_EMAIL
    )
    authorization_url, _ = flow.authorization_url(
        access_type="offline", include_granted_scopes="true", prompt="consent"
    )

    return redirect(authorization_url)


def link_email_tokens(authorization_code):
    """Return tokens Exchanged with authorization code"""
    flow = Flow.from_client_secrets_file(
        GOOGLE_CREDS, scopes=GOOGLE_SCOPES, redirect_uri=REDIRECT_URI_LINK_EMAIL
    )
    flow.fetch_token(code=authorization_code)

    credentials = flow.credentials

    if credentials:
        access_token = credentials.token
        refresh_token = credentials.refresh_token

        return access_token, refresh_token
    else:
        return Response({"error": "tokens not found"}, status=400)


######################## CREDENTIALS ########################
def get_credentials(user, email):
    try:
        social_api = SocialAPI.objects.get(user=user, email=email)
        creds_data = {
            "token": social_api.access_token,
            "refresh_token": social_api.refresh_token,
            "token_uri": GOOGLE_CONFIG["token_uri"],
            "client_id": GOOGLE_CONFIG["client_id"],
            "client_secret": GOOGLE_CONFIG["client_secret"],
            "scopes": GOOGLE_SCOPES,
        }
        creds = credentials.Credentials.from_authorized_user_info(creds_data)

    except ObjectDoesNotExist:
        LOGGER.error(f"No credentials for user with ID {user.id} and email: {email}")
        creds = None

    return creds


def get_social_api(user, email):
    """Returns the SocialAPI instance"""
    try:
        social_api = SocialAPI.objects.get(user=user, email=email)
        return social_api
    except SocialAPI.DoesNotExist:
        LOGGER.error(
            f"No credentials found for user with ID {user.id} and email {email}"
        )
        return None


def refresh_credentials(creds):
    try:
        creds.refresh(Request())
    except auth_exceptions.RefreshError as e:
        LOGGER.error(f"Failed to refresh credentials: {str(e)}")
        creds = None
    return creds


def save_credentials(creds, user, email):
    """Update the database with valid access token"""
    try:
        social_api = SocialAPI.objects.get(user=user, email=email)
        social_api.access_token = creds.token
        social_api.save()
    except Exception as e:
        LOGGER.error(f"Failed to save credentials: {str(e)}")


def build_services(creds) -> dict:
    """Returns a dictionary of endpoints"""

    services = {
        "gmail": build("gmail", "v1", cache_discovery=False, credentials=creds),
        "calendar": build("calendar", "v3", cache_discovery=False, credentials=creds),
        "people": build("people", "v1", cache_discovery=False, credentials=creds),
    }

    return services


def authenticate_service(user, email) -> dict:
    creds = get_credentials(user, email)
    if not creds or not creds.valid:
        if creds and creds.expired and creds.refresh_token:
            creds = refresh_credentials(creds)
        if creds:
            save_credentials(creds, user, email)
        else:
            LOGGER.error(
                f"Failed to authenticate for user with ID {user.id} and email: {email}"
            )
            return None

    services = build_services(creds)
    return services


######################## EMAIL REQUESTS ########################
@api_view(["POST"])
@permission_classes([IsAuthenticated])
def send_email(request: HttpRequest):
    """Sends an email using the Gmail API."""

    try:
        user = request.user
        email = request.POST.get("email")
        service = authenticate_service(user, email)["gmail"]
        serializer = EmailDataSerializer(data=request.POST)

        if serializer.is_valid():
            data = serializer.validated_data
            subject = data["subject"]
            message = data["message"]
            to = data["to"]
            cc = data.get("cc")
            bcc = data.get("cci")
            attachments = data.get("attachments")
            all_recipients = to

            multipart_message = MIMEMultipart()

            multipart_message["subject"] = subject
            multipart_message["from"] = "me"
            multipart_message["to"] = ", ".join(to)

            if cc:
                multipart_message["cc"] = ", ".join(cc)
                all_recipients += cc
            if bcc:
                multipart_message["bcc"] = ", ".join(bcc)
                all_recipients += bcc

            multipart_message.attach(MIMEText(message, "html"))
            if attachments:
                for uploaded_file in attachments:
                    file_content = uploaded_file.read()
                    part = MIMEApplication(file_content)
                    part.add_header(
                        "Content-Disposition", "attachment", filename=uploaded_file.name
                    )
                    multipart_message.attach(part)

            raw_message = urlsafe_b64encode(
                multipart_message.as_string().encode("UTF-8")
            ).decode()

            body = {"raw": raw_message}
            service.users().messages().send(userId="me", body=body).execute()

            threading.Thread(
                target=library.save_contacts, args=(user, email, all_recipients)
            ).start()

            return Response({"message": "Email sent successfully!"}, status=200)

        else:
            keys = serializer.errors.keys()

            if "to" in keys:
                return Response({"error": "recipient is missing"}, status=400)
            elif "subject" in keys:
                return Response({"error": "subject is missing"}, status=400)
            else:
                return Response({"error": serializer.errors}, status=400)

    except Exception as e:
        LOGGER.error(f"Failed to send email: {str(e)}")
        return Response({"error": str(e)}, status=500)


def delete_email(user, email, email_id) -> dict:
    """Moves the email to the bin of the user"""
    gmail = authenticate_service(user, email)["gmail"]

    if not gmail:
        return {"error": "No gmail service provided"}

    try:
        response = gmail.users().messages().trash(userId="me", id=email_id).execute()

        if "id" in response:
            return {"message": "Email moved to trash successfully!"}
        else:
            LOGGER.error(f"Failed to move email with ID: {email_id} to trash")
            return {"error": f"Failed to move email to trash"}
    except HTTPError as e:
        if "Requested entity was not found" in str(e):
            return {"message": "Email moved to trash successfully!"}
        else:
            LOGGER.error(f"Error when deleting email: {str(e)}")
            return {"error": str(e)}


def set_email_read(user, email, mail_id):
    """Set the status of the email to read on Gmail."""

    services = authenticate_service(user, email)
    services["gmail"].users().messages().modify(
        userId="me", id=mail_id, body={"removeLabelIds": ["UNREAD"]}
    ).execute()


def set_email_unread(user, email, mail_id):
    """Set the status of the email to unread on Gmail."""

    services = authenticate_service(user, email)
    services["gmail"].users().messages().modify(
        userId="me", id=mail_id, body={"addLabelIds": ["UNREAD"]}
    ).execute()


def get_info_contacts(services):
    """Fetch the name and the email of the contacts of the user"""
    service = services["people"]

    # Request a list of all the user's connections (contacts)
    results = (
        service.people()
        .connections()
        .list(
            resourceName="people/me",
            pageSize=1000,  # Adjust the page size as needed
            personFields="names,emailAddresses",
        )
        .execute()
    )

    contacts = results.get("connections", [])

    names_emails = []
    for contact in contacts:
        # Extract the name and email address of each contact
        name = contact.get("names", [{}])[0].get("displayName")
        email_addresses = [
            email["value"] for email in contact.get("emailAddresses", [])
        ]

        names_emails.append({"name": name, "emails": email_addresses})

    return names_emails
    

def get_mail_to_db(services, int_mail=None, id_mail=None):
    """Retrieve email information for processing email to database."""

    service = services["gmail"]

    if int_mail is not None:
        results = service.users().messages().list(userId="me", labelIds=["INBOX"]).execute()
        messages = results.get("messages", [])
        if not messages:
            print("No new messages.")
            return None
        message = messages[int_mail]
        email_id = message["id"]
    elif id_mail is not None:
        email_id = id_mail
    else:
        print("Either int_mail or id_mail must be provided")
        return None

    msg = service.users().messages().get(userId="me", id=email_id).execute()
    email_data = msg["payload"]["headers"]
    
    subject = from_info = cc_info = bcc_info = sent_date = None
    for values in email_data:
        name = values["name"]
        if name == "Subject":
            subject = values["value"]
        elif name == "From":
            from_info = parse_name_and_email(values["value"])
        elif name == "Cc":
            cc_info = parse_name_and_email(values["value"])
        elif name == "Bcc":
            bcc_info = parse_name_and_email(values["value"])
        elif name == "Date":
            sent_date = parsedate_to_datetime(values["value"])

    web_link = f"https://mail.google.com/mail/u/0/#inbox/{email_id}"
    has_attachments = False
    is_reply = "in-reply-to" in {header["name"].lower() for header in msg["payload"]["headers"]}
    email_html = ""
    image_files = []

    def process_part(part):
        nonlocal email_html, has_attachments, image_files

        if part["mimeType"] == "text/plain":
            if "data" in part["body"]:
                data = part["body"]["data"]
                decoded_data = base64.urlsafe_b64decode(data.encode("UTF-8")).decode("utf-8")
                email_html += f"<pre>{decoded_data}</pre>"
        elif part["mimeType"] == "text/html":
            if "data" in part["body"]:
                data = part["body"]["data"]
                decoded_data = base64.urlsafe_b64decode(data.encode("UTF-8")).decode("utf-8")
                email_html += decoded_data

                # Find and replace base64 encoded images in the HTML
                img_tags = re.findall(r'<img[^>]+src="data:image/([^;]+);base64,([^"]+)"', decoded_data)
                for img_type, img_data in img_tags:
                    has_attachments = True
                    timestamp = int(time.time())
                    image_filename = f"image_{timestamp}.{img_type}"
                    image_path = os.path.join(MEDIA_ROOT, 'pictures', image_filename)

                    img_data_bytes = base64.b64decode(img_data.encode("UTF-8"))
                    os.makedirs(os.path.dirname(image_path), exist_ok=True)
                    with open(image_path, "wb") as img_file:
                        img_file.write(img_data_bytes)
                    image_files.append(image_path)

                    email_html = email_html.replace(f'data:image/{img_type};base64,{img_data}', f'{settings.MEDIA_URL}pictures/{image_filename}')
        elif part["mimeType"].startswith("image/"):
            has_attachments = True
            image_filename = part.get("filename", "")
            if not image_filename:
                # Generate a unique filename if not provided
                timestamp = int(time.time())
                image_filename = f"image_{timestamp}.jpg"
            image_path = os.path.join(MEDIA_ROOT, 'pictures', image_filename)

            if "attachmentId" in part["body"]:
                attachment_id = part["body"]["attachmentId"]
                attachment = service.users().messages().attachments().get(
                    userId="me", messageId=email_id, id=attachment_id
                ).execute()
                file_data = base64.urlsafe_b64decode(attachment["data"].encode("UTF-8"))
            elif "data" in part["body"]:
                file_data = base64.urlsafe_b64decode(part["body"]["data"].encode("UTF-8"))
            else:
                return
            
            with open(image_path, "wb") as img_file:
                img_file.write(file_data)
            image_files.append(image_path)
        elif part["mimeType"].startswith("multipart/"):
            if "parts" in part:
                for subpart in part["parts"]:
                    process_part(subpart)

    if "parts" in msg["payload"]:
        for part in msg["payload"]["parts"]:
            process_part(part)
    else:
        process_part(msg["payload"])

<<<<<<< HEAD
            decoded_data_temp = library.process_part(part, plaintext_var)
            print("--------------GOOGLE decoded_data_temp---------------------")
            print(decoded_data_temp)
            if decoded_data_temp:
                decoded_data = library.concat_text(decoded_data, decoded_data_temp)
                print("_____________________DEBUG DECODED DATA AFTER CONCAT TEXT______________________")
                print(decoded_data)

    elif "body" in msg["payload"]:
        data = msg["payload"]["body"]["data"]
        data = data.replace("-", "+").replace("_", "/")
        decoded_data_temp = base64.b64decode(data).decode("utf-8")

        print("--------------GOOGLE HTML---------------------")
        print(decoded_data_temp)
        decoded_data = library.html_clear(decoded_data_temp)

    preprocessed_data = library.preprocess_email(decoded_data)
=======
    # Replace CID references in HTML with local paths
    soup = BeautifulSoup(email_html, 'html.parser')
    for img in soup.find_all('img'):
        cid_ref = img['src'].lstrip('cid:')
        for image_file in image_files:
            if cid_ref in image_file:
                img['src'] = os.path.join(settings.MEDIA_URL, 'pictures', os.path.basename(image_file))

    cleaned_html = library.html_clear(email_html)
    preprocessed_data = library.preprocess_email(cleaned_html)
    safe_html = soup.prettify()
>>>>>>> cde12097

    return (
        subject,
        from_info,
        preprocessed_data,
        safe_html,
        email_id,
        sent_date,
        web_link,
        has_attachments,
        is_reply,
        cc_info,
        bcc_info,
        image_files
    )


# TO DELETE IN THE FUTURE ?
def get_mail(services, int_mail=None, id_mail=None):
    """Retrieve email information including subject, sender, content, CC, BCC, and ID"""
    service = services["gmail"]
    plaintext_var = [0]
    plaintext_var[0] = 0

    if int_mail is not None:
        results = (
            service.users().messages().list(userId="me", labelIds=["INBOX"]).execute()
        )
        messages = results.get("messages", [])
        if not messages:
            LOGGER.info("No new messages.")
            return None
        message = messages[int_mail]
        email_id = message["id"]
    elif id_mail is not None:
        email_id = id_mail
    else:
        LOGGER.info("Either int_mail or id_mail must be provided")
        return None

    msg = service.users().messages().get(userId="me", id=email_id).execute()

    subject = from_info = cc_info = bcc_info = decoded_data = None
    email_data = msg["payload"]["headers"]
    web_link = f"https://mail.google.com/mail/u/0/#inbox/{email_id}"

    for values in email_data:
        name = values["name"]
        if name == "Subject":
            subject = values["value"]
        elif name == "From":
            from_info = parse_name_and_email(values["value"])
        elif name == "Cc":
            cc_info = parse_name_and_email(values["value"])
        elif name == "Bcc":
            bcc_info = parse_name_and_email(values["value"])
        elif name == "Date":
            sent_date = parsedate_to_datetime(values["value"])

    if "parts" in msg["payload"]:
        for part in msg["payload"]["parts"]:
            # DEBUG CODE TO HELP THEO (can be deleted)
            if part["mimeType"] == "text/plain":
                # Decode the base64-encoded data
                data = base64.urlsafe_b64decode(part["body"]["data"]).decode("utf-8")
                print(
                    "-------------------------MESSAGE PAYLOAD [ partmimeType] == text/plain:]-------------------------"
                )
                print(data)
            # END

            decoded_data_temp = library.process_part(part, plaintext_var)
            if decoded_data_temp:
                decoded_data = library.concat_text(decoded_data, decoded_data_temp)
    elif "body" in msg["payload"]:
        data = msg["payload"]["body"]["data"]
        data = data.replace("-", "+").replace("_", "/")
        decoded_data_temp = base64.b64decode(data).decode("utf-8")
        decoded_data = library.html_clear(decoded_data_temp)

    # DEBUG CODE TO HELP THEO (can be deleted)
    else:
        # If the payload has a single part
        if msg["payload"]["mimeType"] == "text/plain":
            # Decode the base64-encoded data
            data = base64.urlsafe_b64decode(msg["payload"]["body"]["data"]).decode(
                "utf-8"
            )
            print(
                '-----------msg["payload"]["mimeType"] == "text/plain"----------------MESSAGE PAYLOAD----------------------------------------'
            )
            print(data)
    # END

    return (
        subject,
        from_info,
        decoded_data,
        cc_info,
        bcc_info,
        email_id,
        sent_date,
        web_link,
    )


def search_emails_ai(
    services: dict[str, build],
    max_results: int = 100,
    filenames: list = None,
    from_addresses: list = None,
    to_addresses: list = None,
    subject: str = None,
    body: str = None,
    keywords: list = None,
    date_from: str = None,
    search_in: dict = None,
):
    """Searches for emails matching the query."""

    query_parts = []

    if from_addresses:
        from_query = " OR ".join([f"from:{address}" for address in from_addresses])
        query_parts.append(f"({from_query})")
    if to_addresses:
        to_query = " OR ".join([f"to:{address}" for address in to_addresses])
        query_parts.append(f"({to_query})")
    if subject:
        query_parts.append(f"(subject:{subject})")
    if body:
        query_parts.append(f"(body:{body})")
    if search_in:
        search_in_query = " OR ".join(
            [f"in:{folder}" for folder in search_in if search_in[folder]]
        )
        query_parts.append(f"({search_in_query})")

    query = " OR ".join(query_parts)

    query_parts = []
    if filenames:
        file_query = " OR ".join([f"filename:{ext}" for ext in filenames])
        query_parts.append(f"({file_query})")
    if date_from:
        query_parts.append(f"(after:{date_from})")
    if keywords:
        keyword_query = " OR ".join([keyword for keyword in keywords])
        query_parts.append(f'("{keyword_query}")')

    if query_parts:
        query += " AND " + " AND ".join(query_parts)

    print("\n\nDEBUG query: ", query, "\n\n")

    try:
        service = services["gmail"]
        results = (
            service.users()
            .messages()
            .list(userId="me", q=query, maxResults=max_results)
            .execute()
        )
        messages = results.get("messages", [])

        return [message["id"] for message in messages]

    except Exception as e:
        LOGGER.error(f"Failed to search_emails_ai: {str(e)}")
        return []


def search_emails_manually(
    services: dict,
    search_query: str,
    max_results: int,
    file_extensions: list,
    advanced: bool = False,
    search_in: dict = None,
    from_addresses: list = None,
    to_addresses: list = None,
    subject: str = None,
    body: str = None,
    date_from: str = None,
) -> list:
    """Searches for emails matching the query."""

    def search(query: str):
        try:
            results: dict = (
                service.users()
                .messages()
                .list(userId="me", q=query, maxResults=max_results)
                .execute()
            )

            if results.get("resultSizeEstimate") == 0:
                return []
            return results.get("messages", [])
        except Exception as e:
            LOGGER.error(f"Failed to search emails: {str(e)}")
            return []

    try:
        service = services["gmail"]

        if advanced:
            query_parts = []
            if from_addresses:
                from_query = " OR ".join(
                    [f"from:{address}" for address in from_addresses]
                )
                query_parts.append(f"({from_query})")
            if to_addresses:
                to_query = " OR ".join([f"to:{address}" for address in to_addresses])
                query_parts.append(f"({to_query})")
            if subject:
                query_parts.append(f"(subject:{subject})")
            if body:
                query_parts.append(f"(body:{body})")
            if date_from:
                query_parts.append(f"(after:{date_from})")
            if search_in:
                search_in_query = " OR ".join(
                    [f"in:{folder}" for folder in search_in if search_in[folder]]
                )
                query_parts.append(f"({search_in_query})")
            if file_extensions:
                file_query = " OR ".join([f"filename:{ext}" for ext in file_extensions])
                query_parts.append(f" AND ({file_query})")

            if query_parts:
                query = " OR ".join(query_parts)
                messages = search(query)

        else:
            query_parts = [
                f"(from:{search_query})",
                f"(to:{search_query})",
                f"(subject:{search_query})",
                f"(body:{search_query})",
                f"(filename:{search_query})",
            ]
            query = " OR ".join(query_parts)
            messages = search(query)

        return [message["id"] for message in messages]

    except Exception as e:
        LOGGER.error(f"Failed to search emails: {str(e)}")
        return []


# ----------------------- READ EMAIL -----------------------#
def find_user_in_emails(services, search_query):
    """Search for user in emails based on a query"""
    emails = search_emails(services, search_query)

    if not emails:
        return "No matching emails found."

    return emails


def parse_name_and_email(header_value):
    if not header_value:
        return None, None

    # Regex to extract name and email
    match = re.match(r"(.*)\s*<(.+)>", header_value)
    if match:
        name, email = match.groups()
        return name.strip(), email.strip()
    else:
        # If the format doesn't match, assume the entire value is the email
        return None, header_value.strip()


# V2 : better to check the mail structure (comparing with the input)
def search_emails(services, search_query, max_results=2):
    """Searches for emails addresses in the user's mailbox based on the provided search query in both the subject and body."""
    service = services["gmail"]

    # Fetch the list of emails based on the query
    try:
        results = (
            service.users()
            .messages()
            .list(userId="me", q=search_query, maxResults=max_results)
            .execute()
        )
        messages = results.get("messages", [])
        found_emails = {}

        for message in messages:
            msg = (
                service.users()
                .messages()
                .get(
                    userId="me",
                    id=message["id"],
                    format="metadata",
                    metadataHeaders=["From"],
                )
                .execute()
            )
            headers = msg.get("payload", {}).get("headers", [])
            sender = next(
                (header["value"] for header in headers if header["name"] == "From"),
                None,
            )

            if sender:
                email = sender.split("<")[-1].split(">")[0].strip().lower()
                name = sender.split("<")[0].strip().lower() if "<" in sender else email

                # Additional filtering: Check if the sender email/name matches the search query
                if search_query.lower() in email or search_query.lower() in name:
                    if email and not library.is_no_reply_email(email):
                        found_emails[email] = name

        return found_emails

    except Exception as e:
        LOGGER.error(f"Failed to search emails: {str(e)}")
        return {}


######################## PROFILE REQUESTS ########################
def set_all_contacts(user, email):
    """Stores all unique contacts of an email account in DB"""
    start = time.time()

    services = authenticate_service(user, email)
    contacts_service = services["people"]
    gmail = services["gmail"]

    try:
        all_contacts = defaultdict(set)

        # Part 1: Retrieve from Google Contacts
        next_page_token = None
        while True:
            response = (
                contacts_service.people()
                .connections()
                .list(
                    resourceName="people/me",
                    personFields="names,emailAddresses,metadata",
                    pageSize=1000,
                    pageToken=next_page_token,
                )
                .execute()
            )

            connections = response.get("connections", [])
            next_page_token = response.get("nextPageToken")

            for contact in connections:
                names = contact.get("names", [{}])
                email_addresses = contact.get("emailAddresses", [])
                metadata = contact.get("metadata", {})
                contact_id = metadata.get("sources", [{}])[0].get("id", "")
                name = names[0].get("displayName", "") if names else ""

                for email_info in email_addresses:
                    email_address = email_info.get("value", "")
                    if email_address:
                        all_contacts[(name, email_address, user.id, contact_id)].add(
                            email_address
                        )

            if not next_page_token:
                break

        # Part 2: Retrieving from Gmail
        response = gmail.users().messages().list(userId="me", q="").execute()
        messages = response.get("messages", [])

        for msg in messages[:500]:  # Limit to the first 500 messages
            message = (
                gmail.users()
                .messages()
                .get(
                    userId="me",
                    id=msg["id"],
                    format="metadata",
                    metadataHeaders=["From"],
                )
                .execute()
            )
            headers = message.get("payload", {}).get("headers", [])
            from_header = next(
                (item for item in headers if item["name"] == "From"), None
            )
            if from_header:
                from_value = from_header["value"]
                if "reply" in from_value.lower():
                    continue

                email_match = re.search(r"[\w\.-]+@[\w\.-]+", from_value)
                name_match = re.search(r'(?:"?([^"]*)"?\s)?', from_value)

                email = email_match.group(0) if email_match else None
                name = (
                    name_match.group(1) if name_match and name_match.group(1) else email
                )

                if not email:
                    continue

                if (name, email, user.id, "") in all_contacts:
                    continue
                else:
                    all_contacts[(name, email, user.id, "")].add(email)

        # Part 3: Add the contacts to the database
        for contact_info, _ in all_contacts.items():
            name, email, _, contact_id = contact_info
            if name and email:
                library.save_email_sender(user, name, email, contact_id)

        formatted_time = str(datetime.timedelta(seconds=time.time() - start))
        LOGGER.info(
            f"Retrieved {len(all_contacts)} unique contacts in {formatted_time}"
        )

    except Exception as e:
        LOGGER.error(f"Error fetching contacts: {str(e)}")


def get_unique_senders(services) -> dict:
    """Fetches unique sender information from Gmail messages"""
    service = services["gmail"]
    limit = 50
    results = (
        service.users()
        .messages()
        .list(userId="me", labelIds=["INBOX"], maxResults=limit)
        .execute()
    )
    messages = results.get("messages", [])

    senders_info = {}

    if not messages:
        LOGGER.info("No messages found")
    else:
        for message in messages:
            try:
                msg = (
                    service.users()
                    .messages()
                    .get(
                        userId="me",
                        id=message["id"],
                        format="metadata",
                        metadataHeaders=["From"],
                    )
                    .execute()
                )
                headers = msg["payload"]["headers"]
                sender_header = next(
                    header["value"] for header in headers if header["name"] == "From"
                )

                # Extracting the email address and name
                sender_parts = sender_header.split("<")
                sender_name = sender_parts[0].strip().strip('"')
                sender_email = (
                    sender_parts[-1].split(">")[0].strip()
                    if len(sender_parts) > 1
                    else sender_name
                )

                # Store the sender's name with the email address as the key
                senders_info[sender_email] = sender_name
            except Exception as e:
                LOGGER.error(
                    f"Error processing message with ID {message['id']}: {str(e)}"
                )

    return senders_info


@api_view(["GET"])
@permission_classes([IsAuthenticated])
def get_profile_image(request: HttpRequest):
    """Returns the profile image of the user"""
    user = request.user
    email = request.headers.get("email")
    service = authenticate_service(user, email)["people"]

    try:
        profile = (
            service.people()
            .get(resourceName="people/me", personFields="photos")
            .execute()
        )

        if "photos" in profile:
            photos = profile["photos"]
            if photos:
                photo_url = photos[0]["url"]
                return Response({"profile_image_url": photo_url})

        return Response(
            {"profile_image_url": "Profile image URL not found in response"}, status=404
        )

    except Exception as e:
        return Response(
            {"error": f"Error retrieving profile image: {str(e)}"}, status=505
        )


def get_email(access_token, refresh_token):
    """Returns the primary email of the user"""
    creds_data = {
        "token": access_token,
        "refresh_token": refresh_token,
        "token_uri": GOOGLE_CONFIG["token_uri"],
        "client_id": GOOGLE_CONFIG["client_id"],
        "client_secret": GOOGLE_CONFIG["client_secret"],
        "scopes": GOOGLE_SCOPES,
    }
    creds = credentials.Credentials.from_authorized_user_info(creds_data)

    try:
        service = build_services(creds)["people"]
        user_info = (
            service.people()
            .get(resourceName="people/me", personFields="emailAddresses")
            .execute()
        )
        email = user_info.get("emailAddresses", [{}])[0].get("value", "")
        return email

    except Exception as e:
        LOGGER.error(f"Could not get email: {str(e)}")
        return None


######################## GOOGLE LISTENER ########################
def subscribe_to_email_notifications(user, email) -> bool:
    """Subscribe the user to email notifications for a specific topic in Google."""

    try:
        LOGGER.info(
            f"Initiating the subscription to Google listener for: {user} with email: {email}"
        )
        services = authenticate_service(user, email)
        if services is None:
            return False

        gmail = services["gmail"]

        request_body = {
            "labelIds": ["INBOX"],
            "topicName": f"projects/{GOOGLE_PROJECT_ID}/topics/{GOOGLE_TOPIC_NAME}",
        }

        response = gmail.users().watch(userId="me", body=request_body).execute()

        if "historyId" in response:
            LOGGER.info(
                f"Successfully subscribed to email notifications for user {user.username} and email {email}"
            )
            return True
        else:
            LOGGER.error(
                f"Failed to subscribe to email notifications for user with ID: {user.id} and email {email}"
            )
            return False

    except Exception as e:
        LOGGER.error(
            f"An error occurred while subscribing to email notifications: {str(e)}"
        )
        return False


def unsubscribe_from_email_notifications(user, email) -> bool:
    """Unsubscribe the user from all Gmail notifications."""

    try:
        services = authenticate_service(user, email)
        if services is None:
            LOGGER.error(
                f"Failed to get service to unsubscribe {user} with email: {email}"
            )
            return False

        service = services["gmail"]

        response = service.users().stop(userId=email).execute()

        if not response:
            LOGGER.info(
                f"Successfully unsubscribed {user} ({email}) from all notifications."
            )
            return True
        else:
            LOGGER.error(
                f"Failed to unsubscribe {user} ({email}). Response: {response}"
            )
            return False

    except Exception as e:
        LOGGER.error(f"An error occurred while unsubscribing: {str(e)}")
        return False


@api_view(["POST"])
@permission_classes([AllowAny])
def receive_mail_notifications(request):
    """Process email notifications from Google listener"""

    try:
        #print("!!! [GOOGLE] EMAIL RECEIVED !!!")
        envelope = json.loads(request.body.decode("utf-8"))
        message_data = envelope["message"]

        decoded_data = base64.b64decode(message_data["data"]).decode("utf-8")
        decoded_json = json.loads(decoded_data)

        attributes = message_data.get("attributes", {})
        # email_id = attributes.get("emailId")
        email = decoded_json.get("emailAddress")
        #if email_id is None:
            #return Response(status=200)

<<<<<<< HEAD
        print(f"DEBUG envelope: {envelope}")
        print(f"DEBUG decoded_json: {decoded_json}")
        print(f"DEBUG message_data: {message_data}")
        print(f"DEBUG attributes: {attributes}")

=======
>>>>>>> cde12097
        try:
            social_api = SocialAPI.objects.get(email=email)
            services = authenticate_service(social_api.user, email)

            def process_email():
                for i in range(MAX_RETRIES):
                    print("------------------------> 00 ENTER TEST AREA 00, mail_id : ", email_id)
                    result = email_to_db(
                        social_api.user, services, social_api, email_id
                    )
                    if result:
                        break
                    else:
                        LOGGER.critical(
                            f"[Attempt n°{i+1}] Failed to process email with AI for email: {email}"
                        )
                        context = {
                            "error": result,
                            "attempt_number": i + 1,
                            "email": email,
                            "email_provider": GOOGLE_PROVIDER,
                            "user": social_api.user,
                        }
                        email_html = render_to_string("ai_failed_email.html", context)
                        # send_mail(
                        #     subject="Critical Alert: Email Processing Failure",
                        #     message="",
                        #     recipient_list=ADMIN_EMAIL_LIST,
                        #     from_email=EMAIL_NO_REPLY,
                        #     html_message=email_html,
                        #     fail_silently=False,
                        # )

            threading.Thread(target=process_email).start()

        except SocialAPI.DoesNotExist:
            LOGGER.error(f"SocialAPI entry not found for the email: {email}")

        return Response(status=200)

    except IntegrityError:
        LOGGER.error(f"Email already exists in database")
        return Response(status=200)

    except Exception as e:
        LOGGER.error(f"Error processing the notification: {str(e)}")
        return Response({"error": str(e)}, status=500)


def email_to_db(user, services, social_api: SocialAPI, id_email):
    """Saves email notifications from Google listener to database"""

    (
        subject,
        from_name,
        decoded_data,
        safe_html,
        email_id,
        sent_date,
        web_link,
        has_attachments,
        is_reply,
        cc_info,
        bcc_info,
        image_files
    ) = get_mail_to_db(services, 0, id_email)

    print("----------------------------------> decoded_data", decoded_data)
    print("----------------------------------> PICTURES", image_files)

    #print("------------------------------ DEBUG", safe_html)

    if not Email.objects.filter(provider_id=email_id).exists():
        sender = Sender.objects.filter(email=from_name[1]).first()

        if not decoded_data:
            return False

        print("THIS AREA --------------------------------------------------------|")

        category_dict = library.get_db_categories(user)
        category = Category.objects.get(name=DEFAULT_CATEGORY, user=user)
        rules = Rule.objects.filter(sender=sender)
        rule_category = None

        if rules.exists():
            for rule in rules:
                if rule.block:
                    return True

                if rule.category:
                    category = rule.category
                    rule_category = True

        user_description = (
            social_api.user_description if social_api.user_description != None else ""
        )

        # issue cuz of a pointer make a copy to avoid
        """c_d = category_dict.copy()
        c_d2 = c_d.copy()

        threading.Thread(
            target=gpt_4.categorize_and_summarize_email,
            args=(subject, decoded_data, c_d, user_description),
        ).start()

        threading.Thread(
            target=gpt_3_5_turbo.categorize_and_summarize_email,
            args=(subject, decoded_data, c_d2, user_description),
        ).start()"""

<<<<<<< HEAD
        print(
            "--------------------------GOOGLE DECODED DATA BEFORE AI CALL------------------------------------"
        )
        print(decoded_data)
        
=======
        print("-------------------------> 5", "SUBJECT : ",subject, "DATA : ",decoded_data, "CATEGORY : ",category_dict, "USER DESCRIPTION : ",user_description)

>>>>>>> cde12097
        (
            topic,
            importance_dict,
            answer,
            summary_list,
            sentence,
            relevance,
        ) = claude.categorize_and_summarize_email(
            subject, decoded_data, category_dict, user_description
        )

        if (
            importance_dict["UrgentWorkInformation"] >= 50
        ):  # MAYBE TO UPDATE TO >50 =>  To test
            importance = IMPORTANT
        elif (
            importance_dict["Promotional"] <= 50
            and importance_dict["RoutineWorkUpdates"] > 10
        ):  # To avoid some error that might put a None promotional email in Useless => Ask Theo before Delete
            importance = INFORMATION
        else:
            max_percentage = 0
            for key, value in importance_dict.items():
                if value > max_percentage:
                    importance = key
                    if importance == "Promotional" or importance == "News":
                        importance = USELESS
                    elif (
                        importance == "RoutineWorkUpdates"
                        or importance == "InternalCommunications"
                    ):
                        importance = INFORMATION
                    elif importance == "UrgentWorkInformation":
                        importance = IMPORTANT
                    max_percentage = importance_dict[key]
            if max_percentage == 0:
                importance = INFORMATION

        if not rule_category:
            if topic in category_dict.keys():
                category = Category.objects.get(name=topic, user=user)

        if not sender:
            sender_name, sender_email = from_name[0], from_name[1]
            if not sender_name:
                sender_name = sender_email

            sender = Sender.objects.filter(email=sender_email).first()
            if not sender:
                sender = Sender.objects.create(email=sender_email, name=sender_name)

        try:
            email_entry = Email.objects.create(
                social_api=social_api,
                provider_id=email_id,
                email_provider=GOOGLE_PROVIDER,
                email_short_summary=sentence,
                content=decoded_data,
                html_content=safe_html,
                subject=subject,
                priority=importance,
                read=False,
                answer_later=False,
                sender=sender,
                category=category,
                user=user,
                date=sent_date,
                web_link=web_link,
                has_attachments=has_attachments,
            )

            if cc_info:
                for email, name in cc_info:
                    CC_sender.objects.create(mail_id=email_entry, email=email, name=name)

            if bcc_info:
                for email, name in bcc_info:
                    BCC_sender.objects.create(mail_id=email_entry, email=email, name=name)

            if image_files:
                for image_path in image_files:
                    Picture.objects.create(mail_id=email_entry, picture=image_path)

            if summary_list:
                for point in summary_list:
                    BulletPoint.objects.create(content=point, email=email_entry)

            return True

        except Exception as e:
            LOGGER.error(
                f"An error occurred when trying to create an email with ID {email_id}: {str(e)}"
            )
            return str(e)


"""
####################################################################
######################## UNDER CONSTRUCTION ########################
####################################################################


# TODO: handle all email providers
# TODO: remove hardcoded user_desription and ask user to input its own description on signu-up
# TODO: add possibility to modify user_desription in settings
def processed_email_to_db(request, services):
    subject, from_name, decoded_data, _, _, email_id, date = get_mail(services, 0, None)

    if not Email.objects.filter(provider_id=email_id).exists():
        if decoded_data:
            decoded_data = library.format_mail(decoded_data)

        # Get user categories
        category_dict = library.get_db_categories(request.user)

        # Process the email data with AI/NLP
        # user_description = "Enseignant chercheur au sein d'une école d'ingénieur ESAIP."
        user_description = ""
        (
            topic,
            importance_dict,
            answer,
            summary,
            sentence,
            relevance,
        ) = (
            # gpt_3_5_turbo
            # claude
            mistral.categorize_and_summarize_email(
                subject, decoded_data, category_dict, user_description
            )
        )

        # Extract the importance of the email
        if importance_dict[IMPORTANT] == 50:
            importance = IMPORTANT
        else:
            for key, value in importance_dict.items():
                if value >= 51:
                    importance = key

        sender_name, sender_email = from_name[0], from_name[1]
        sender, _ = Sender.objects.get_or_create(name=sender_name, email=sender_email)

        # Get the relevant category based
        # TODO: if not exist put in other
        category = Category.objects.get_or_create(name=topic, user=request.user)[0]

        try:
            email_entry = Email.objects.create(
                provider_id=email_id,
                email_provider=GOOGLE_PROVIDER,
                email_short_summary=sentence,
                content=decoded_data,
                subject=subject,
                priority=importance,
                read=False,
                answer_later=False,
                sender=sender,
                category=category,
                user=request.user,
                date=date,
            )

            # If the email has a summary, save it in the BulletPoint table
            if summary:
                for point in summary:
                    BulletPoint.objects.create(content=point, email=email_entry)

        except Exception as e:
            LOGGER.error(
                f"An error occurred when trying to create an email with ID {email_id}: {str(e)}"
            )

        # Debug prints
        LOGGER.info(f"topic: {topic}")
        LOGGER.info(f"importance: {importance}")
        LOGGER.info(f"answer: {answer}")
        LOGGER.info(f"summary: {summary}")
        LOGGER.info(f"sentence:  {sentence}")
        LOGGER.info(f"relevance: {relevance}")
        LOGGER.info(f"importance_dict:  {importance_dict}")"""


'''@api_view(["GET"])
@permission_classes([IsAuthenticated])
def unread_mails(request):
    """Returns the number of unread emails"""
    try:
        user = request.user
        email = request.headers.get("email")
        unread_count = 0
        service = authenticate_service(user, email)

        if service is not None:
            try:
                response = (
                    service["gmail.readonly"]
                    .users()
                    .messages()
                    .list(userId="me", q="is:unread")
                    .execute()
                )
                unread_count = len(response.get("messages", []))
                return JsonResponse({"unreadCount": unread_count}, status=200)
            except Exception as e:
                logging.error(f"Error getting unread emails: {e}")
                return JsonResponse(
                    {"error": "Failed to retrieve unread count"}, status=500
                )

        logging.error("Failed to authenticate")
        return JsonResponse({"unreadCount": unread_count}, status=400)

    except Exception as e:
        logging.error("An error occurred: {e}")
        return JsonResponse({"unreadCount": 0}, status=400)'''


'''@api_view(["GET"])
@permission_classes([IsAuthenticated])
def get_parsed_contacts(request) -> list:
    """Returns a list of parsed unique contacts e.g: [{name: example, email: example@test.com}]"""
    start = time.time()

    user = request.user
    email = request.headers.get("email")
    # Authenticate the user and build the service
    credentials = get_credentials(user, email)
    services = build_services(credentials)
    contacts_service = services["people"]

    try:
        # Get contacts
        contacts = (
            contacts_service.people()
            .connections()
            .list(resourceName="people/me", personFields="names,emailAddresses")
            .execute()
        )

        # Get other contacts
        other_contacts = (
            contacts_service.otherContacts()
            .list(pageSize=1000, readMask="names,emailAddresses")
            .execute()
        )

        # Get unique sender information from Gmail
        unique_senders = get_unique_senders(services)

        # Combine all contacts into a dictionary to ensure uniqueness
        all_contacts = defaultdict(set)

        # Parse contacts and other contacts
        contact_types = {
            "connections": contacts.get("connections", []),
            "otherContacts": other_contacts.get("otherContacts", []),
        }

        # Parse contacts and other contacts
        for _, contact_list in contact_types.items():
            for contact in contact_list:
                names = contact.get("names", [])
                emails = contact.get("emailAddresses", [])
                if names and emails:
                    name = names[0].get("displayName", "")
                    email = emails[0].get("value", "")
                    all_contacts[email].add(name)

        # Add unique sender information
        for email, name in unique_senders.items():
            all_contacts[email].add(name)

        # Format the parsed contacts
        parsed_contacts = [
            {"name": ", ".join(names), "email": email}
            for email, names in all_contacts.items()
        ]

        formatted_time = str(datetime.timedelta(seconds=time.time() - start))
        print(f"{Fore.BLUE}{parsed_contacts}")
        logging.info(
            f"{Fore.YELLOW}Retrieved {len(parsed_contacts)} unique contacts in {formatted_time}"
        )

        return Response(parsed_contacts)
    except Exception as e:
        logging.exception("Error fetching contacts:")
        return Response({"error": str(e)}, status=500)'''


'''
def set_all_contacts(user, email):
    """Stores all unique contacts of an email account in DB"""
    start = time.time()

    # Authenticate the user and build the service
    credentials = get_credentials(user, email)
    services = build_services(credentials)
    contacts_service = services["people"]

    try:
        # Get all contacts without specifying a page size
        all_contacts = defaultdict(set)
        next_page_token = None

        while True:
            connections = (
                contacts_service.people()
                .connections()
                .list(
                    resourceName="people/me",
                    personFields="names,emailAddresses",
                    pageSize=1000,
                    pageToken=next_page_token,
                )
                .execute()
                .get("connections", [])
            )

            # Parse and add connections
            for contact in connections:
                name = contact.get("names", [{}])[0].get("displayName", "")
                email_address = contact.get("emailAddresses", [{}])[0].get("value", "")
                all_contacts[name].add(email_address)

            # Update next_page_token directly from the list
            next_page_token = connections[-1].get("nextPageToken")

            if not next_page_token:
                break

        # Add contacts to the database
        for name, emails in all_contacts.items():
            for email in emails:
                try:
                    Contact.objects.create(email=email, username=name, user=user)
                except IntegrityError:
                    # TODO: Handle duplicates gracefully (e.g., update existing records)
                    pass

        formatted_time = str(datetime.timedelta(seconds=time.time() - start))
        logging.info(
            f"{Fore.GREEN}Retrieved {len(all_contacts)} unique contacts in {formatted_time}"
        )

    except Exception as e:
        logging.exception(f"Error fetching contacts: {str(e)}")'''


"""def get_unique_email_senders(request):
    user = request.user
    email = request.headers.get("email")
    services = authenticate_service(user, email)

    if services:
        senders_info = get_unique_senders(services)
        contacts_info = get_info_contacts(services)
    else:
        return Response(
            {"error": "Failed to authenticate or access services"}, status=400
        )

    # Convert contacts_info to a dictionary format
    contacts_dict = {
        email: contact["name"]
        for contact in contacts_info
        for email in contact["emails"]
    }

    # Merge the two dictionaries and remove duplicates
    merged_info = {
        **contacts_dict,
        **senders_info,
    }  # In case of duplicates, senders_info will overwrite contacts_dict

    return Response(merged_info, status=200)"""


"""# TODO: handle all email providers
# TODO: remove hardcoded user_desription and ask user to input its own description on signu-up
# TODO: add possibility to modify user_desription in settings
def processed_email_to_db(request, services):
    subject, from_name, decoded_data, cc, bcc, email_id, date = get_mail(
        services, 0, None
    )

    if not Email.objects.filter(provider_id=email_id).exists():

        # Check if data is decoded, then format it
        if decoded_data:
            decoded_data = library.format_mail(decoded_data)

        # Get user categories
        category_dict = library.get_db_categories(request.user)

        # print("DEBUG -------------> category", category_dict)

        # Process the email data with AI/NLP
        # user_description = "Enseignant chercheur au sein d'une école d'ingénieur ESAIP."
        user_description = ""
        (
            topic,
            importance_dict,
            answer,
            summary,
            sentence,
            relevance,
            importance_dict,
        ) = (
            # gpt_3_5_turbo
            # claude
            mistral.categorize_and_summarize_email(
                subject, decoded_data, category_dict, user_description
            )
        )

        # Extract the importance of the email
        if importance_dict[IMPORTANT] == 50:
            importance = IMPORTANT
        else:
            for key, value in importance_dict.items():
                if value >= 51:
                    importance = key

        # print("TEST -------------->", from_name, "TYPE ------------>", type(from_name))
        # sender_name, sender_email = separate_name_email(from_name) => OLD USELESS
        sender_name, sender_email = from_name[0], from_name[1]

        # Fetch or create the sender
        sender, _ = Sender.objects.get_or_create(name=sender_name, email=sender_email)

        LOGGER.info(f"[processed_email_to_db] topic: {topic}")
        # Get the relevant category based on topic or create a new one (for simplicity, I'm getting an existing category)
        category = Category.objects.get_or_create(name=topic, user=request.user)[0]

        provider = "Gmail"

        try:
            # Create a new email record
            email_entry = Email.objects.create(
                provider_id=email_id,
                email_provider=provider,
                email_short_summary=sentence,
                content=decoded_data,
                subject=subject,
                priority=importance,
                read=False,
                answer_later=False,
                sender=sender,
                category=category,
                user=request.user,
                date=date,
            )

            # If the email has a summary, save it in the BulletPoint table
            if summary:
                for point in summary:
                    BulletPoint.objects.create(content=point, email=email_entry)

                # # Split summary by line breaks
                # lines = summary.split("\n")

                # # Filter lines that start with '- ' which indicates a bullet point
                # bullet_points = [
                #     line[2:].strip() for line in lines if line.strip().startswith("- ")
                # ]

                # for point in bullet_points:
                #     BulletPoint.objects.create(content=point, email=email_entry)

        except Exception as e:
            LOGGER.error(
                f"An error occurred when trying to create an email with ID {email_id}: {str(e)}"
            )

        # Debug prints
        LOGGER.info("topic:", topic)
        LOGGER.info("importance:", importance)
        LOGGER.info("answer:", answer)
        LOGGER.info("summary:", summary)
        LOGGER.info("sentence:", sentence)
        LOGGER.info("relevance:", relevance)
        LOGGER.info("importance_dict:", importance_dict)

    else:
        LOGGER.error(f"The email with ID {email_id} already exists.")"""

'''def set_all_contacts(user, email):
    """Stores all unique contacts of an email account in DB"""
    start = time.time()

    credentials = get_credentials(user, email)
    services = build_services(credentials)
    contacts_service = services["people"]
    gmail = services["gmail"]

    try:
        all_contacts = defaultdict(set)

        # Part 1 : Retreive from Google Contact
        next_page_token = None
        while True:
            response = (
                contacts_service.people()
                .connections()
                .list(
                    resourceName="people/me",
                    personFields="names,emailAddresses",
                    pageSize=1000,
                    pageToken=next_page_token,
                )
                .execute()
            )

            connections = response.get("connections", [])
            next_page_token = response.get("nextPageToken")

            for contact in connections:
                names = contact.get("names", [{}])
                email_addresses = contact.get("emailAddresses", [])
                name = names[0].get("displayName", "") if names else ""

                for email_info in email_addresses:
                    email_address = email_info.get("value", "")
                    if email_address:
                        all_contacts[name].add(email_address)

            if not next_page_token:
                break

        # Part 2 : Retreiving from Gmail
        response = gmail.users().messages().list(userId="me", q="").execute()
        messages = response.get("messages", [])

        for msg in messages[:500]:  # Limit to the first 500 messages
            message = (
                gmail.users()
                .messages()
                .get(
                    userId="me",
                    id=msg["id"],
                    format="metadata",
                    metadataHeaders=["From"],
                )
                .execute()
            )
            headers = message.get("payload", {}).get("headers", [])
            from_header = next(
                (item for item in headers if item["name"] == "From"), None
            )
            if from_header:
                from_value = from_header["value"]
                if "reply" in from_value.lower():
                    continue

                email_match = re.search(r"[\w\.-]+@[\w\.-]+", from_value)
                name_match = re.search(r'(?:"?([^"]*)"?\s)?', from_value)

                email = email_match.group(0) if email_match else None
                name = (
                    name_match.group(1) if name_match and name_match.group(1) else email
                )

                if not email:
                    continue

                if name in all_contacts:
                    continue
                else:
                    all_contacts[name].add(email)

        # Part 3 : Add the contact to the database
        for name, emails in all_contacts.items():
            for email in emails:
                if name and email:
                    library.save_email_sender(user, name, email)

        formatted_time = str(datetime.timedelta(seconds=time.time() - start))
        LOGGER.info(
            f"Retrieved {len(all_contacts)} unique contacts in {formatted_time}"
        )

    except Exception as e:
        LOGGER.error(f"Error fetching contacts: {str(e)}")'''


'''def get_mail(services, int_mail=None, id_mail=None):
    """Retrieve email information including subject, sender, content, CC, BCC, attachments, and ID"""
    service = services["gmail"]
    plaintext_var = [0]
    plaintext_var[0] = 0

    if int_mail is not None:
        results = (
            service.users().messages().list(userId="me", labelIds=["INBOX"]).execute()
        )
        messages = results.get("messages", [])
        if not messages:
            LOGGER.info("No new messages.")
            return None
        message = messages[int_mail]
        email_id = message["id"]
    elif id_mail is not None:
        email_id = id_mail
    else:
        LOGGER.info("Either int_mail or id_mail must be provided")
        return None

    msg = service.users().messages().get(userId="me", id=email_id).execute()
    subject = from_info = cc_info = bcc_info = decoded_data = attachments_data = None
    headers = msg["payload"]["headers"]
    web_link = f"https://mail.google.com/mail/u/0/#inbox/{email_id}"

    for values in headers:
        name = values["name"].lower()
        if name == "subject":
            subject = values["value"]
        elif name == "from":
            from_info = parse_name_and_email(values["value"])
        elif name == "cc":
            cc_info = parse_name_and_email(values["value"])
        elif name == "bcc":
            bcc_info = parse_name_and_email(values["value"])
        elif name == "date":
            sent_date = parsedate_to_datetime(values["value"])

    if "parts" in msg["payload"]:
        attachments_data = []
        for part in msg["payload"]["parts"]:
            if part.get("filename"):
                attachment_name = part["filename"]
                if "body" in part:
                    if "attachmentId" in part["body"]:
                        attachment_id = part["body"]["attachmentId"]
                        attachment_data = (
                            service.users()
                            .messages()
                            .attachments()
                            .get(userId="me", messageId=email_id, id=attachment_id)
                            .execute()
                        )
                        data = attachment_data["data"]
                        attachment_data_decoded = base64.urlsafe_b64decode(
                            data.encode("UTF-8")
                        )
                        attachment_data_encoded = base64.b64encode(
                            attachment_data_decoded
                        ).decode("utf-8")
                        attachments_data.append(
                            {
                                "attachment_name": attachment_name,
                                "data": attachment_data_encoded,
                            }
                        )
                    elif "attachment" in part["body"]:
                        attachment_data = part["body"]["attachment"]["data"]
                        attachment_data_decoded = base64.urlsafe_b64decode(
                            attachment_data.encode("UTF-8")
                        )
                        attachment_data_encoded = base64.b64encode(
                            attachment_data_decoded
                        ).decode("utf-8")
                        attachments_data.append(
                            {
                                "attachment_name": attachment_name,
                                "data": attachment_data_encoded,
                            }
                        )

            decoded_data_temp = library.process_part(part, plaintext_var)
            if decoded_data_temp:
                decoded_data = library.concat_text(decoded_data, decoded_data_temp)

    elif "body" in msg["payload"]:
        data = msg["payload"]["body"]["data"]
        data = data.replace("-", "+").replace("_", "/")
        decoded_data_temp = base64.b64decode(data).decode("utf-8")
        decoded_data = library.html_clear(decoded_data_temp)

    preprocessed_data = library.preprocess_email(decoded_data)

    return (
        subject,
        from_info,
        preprocessed_data,
        cc_info,
        bcc_info,
        email_id,
        sent_date,
        web_link,
        attachments_data,
    )'''


'''
def search_emails_manually(
    services: dict,
    search_query: str,
    max_results: int,
    file_extensions: list = None,
    search_in: dict = None,
    from_addresses: list = None,
    to_addresses: list = None,
    subject: str = None,
    body: str = None,
    keywords: list = None,
    date_from: str = None,
):
    """Searches for emails matching the query."""

    query_parts = [
        f"(from:{search_query})",
        f"(to:{search_query})",
        f"(subject:{search_query})",
        f"(body:{search_query})",
        f"(filename:{search_query})",
    ]
    query = " OR ".join(query_parts)

    if file_extensions:
        file_query = " OR ".join([f"filename:{ext}" for ext in file_extensions])
        query += f" AND ({file_query})"

    print(query)

    try:
        service = services["gmail"]
        results = (
            service.users()
            .messages()
            .list(userId="me", q=query, maxResults=max_results)
            .execute()
        )
        messages = results.get("messages", [])

        return [message["id"] for message in messages]

    except Exception as e:
        LOGGER.error(f"Failed to search emails: {str(e)}")
        return []'''


'''@api_view(["POST"])
@permission_classes([AllowAny])
def receive_mail_notifications(request):
    """Process email notifications from Google listener"""

    try:
        print("!!! [GOOGLE] EMAIL RECEIVED !!!")
        envelope = json.loads(request.body.decode("utf-8"))
        message_data = envelope["message"]

        decoded_data = base64.b64decode(message_data["data"]).decode("utf-8")
        decoded_json = json.loads(decoded_data)
        attributes = message_data.get("attributes", {})
        email_id = attributes.get("emailId")
        email = decoded_json.get("emailAddress")

        try:
            social_api = SocialAPI.objects.get(email=email)
            services = authenticate_service(social_api.user, email)

            def process_email():
                for i in range(MAX_RETRIES):
                    result = email_to_db(
                        social_api.user, services, social_api, email_id
                    )
                    if result:
                        break
                    else:
                        LOGGER.critical(
                            f"[Attempt n°{i+1}] Failed to process email with AI for email: {email_id}"
                        )
                        context = {
                            "error": result,
                            "attempt_number": i + 1,
                            "email_id": email_id,
                            "email_provider": GOOGLE_PROVIDER,
                            "user": social_api.user,
                        }
                        email_html = render_to_string("ai_failed_email.html", context)
                        # send_mail(
                        #     subject="Critical Alert: Email Processing Failure",
                        #     message="",
                        #     recipient_list=ADMIN_EMAIL_LIST,
                        #     from_email=EMAIL_NO_REPLY,
                        #     html_message=email_html,
                        #     fail_silently=False,
                        # )

            threading.Thread(target=process_email).start()

        except SocialAPI.DoesNotExist:
            LOGGER.error(f"SocialAPI entry not found for the email: {email}")

        # TODO: add API key to avoid error 403
        # ack_url = f"https://pubsub.googleapis.com/v1/{subscription_path}:acknowledge?key={GOOGLE_LISTENER_API_KEY}"
        # authenticate_service(social_api.user, email)
        # social_api = SocialAPI.objects.get(email=email)
        # headers = {"Authorization": f"Bearer {social_api.access_token}"}
        # print(f"\n\n\ncreds: {social_api.access_token}\n\n\n")
        # response = requests.post(ack_url, json=ack_payload, headers=headers)

        # Sending the reception message to Google to confirm the email reception
        subscription_path = envelope["subscription"]
        ack_id = message_data["messageId"]
        ack_url = f"https://pubsub.googleapis.com/v1/{subscription_path}:acknowledge"
        ack_payload = {"ackIds": [ack_id]}

        response = requests.post(ack_url, json=ack_payload)

        if response.status_code == 200:
            LOGGER.info("Acknowledgement sent successfully")

        elif response.status_code == 403:
            LOGGER.info(
                "Acknowledgement sent successfully, You just do not have the right KEY to do it properly"
            )
        else:
            LOGGER.info("DEBUG RESPONSE====================>", response.json())
            LOGGER.error(
                f"Failed to send acknowledgement for gmail with id {email_id}: {response.reason}"
            )

        return Response(status=200)

    except IntegrityError:
        return Response(status=200)

    except Exception as e:
        LOGGER.error(f"Error processing the notification: {str(e)}")
        return Response({"error": str(e)}, status=500)'''<|MERGE_RESOLUTION|>--- conflicted
+++ resolved
@@ -45,6 +45,7 @@
     GOOGLE_TOPIC_NAME,
     IMPORTANT,
     MAX_RETRIES,
+    MEDIA_URL,
     REDIRECT_URI_LINK_EMAIL,
     USELESS,
     INFORMATION,
@@ -419,7 +420,7 @@
                         img_file.write(img_data_bytes)
                     image_files.append(image_path)
 
-                    email_html = email_html.replace(f'data:image/{img_type};base64,{img_data}', f'{settings.MEDIA_URL}pictures/{image_filename}')
+                    email_html = email_html.replace(f'data:image/{img_type};base64,{img_data}', f'{MEDIA_URL}pictures/{image_filename}')
         elif part["mimeType"].startswith("image/"):
             has_attachments = True
             image_filename = part.get("filename", "")
@@ -454,38 +455,17 @@
     else:
         process_part(msg["payload"])
 
-<<<<<<< HEAD
-            decoded_data_temp = library.process_part(part, plaintext_var)
-            print("--------------GOOGLE decoded_data_temp---------------------")
-            print(decoded_data_temp)
-            if decoded_data_temp:
-                decoded_data = library.concat_text(decoded_data, decoded_data_temp)
-                print("_____________________DEBUG DECODED DATA AFTER CONCAT TEXT______________________")
-                print(decoded_data)
-
-    elif "body" in msg["payload"]:
-        data = msg["payload"]["body"]["data"]
-        data = data.replace("-", "+").replace("_", "/")
-        decoded_data_temp = base64.b64decode(data).decode("utf-8")
-
-        print("--------------GOOGLE HTML---------------------")
-        print(decoded_data_temp)
-        decoded_data = library.html_clear(decoded_data_temp)
-
-    preprocessed_data = library.preprocess_email(decoded_data)
-=======
     # Replace CID references in HTML with local paths
     soup = BeautifulSoup(email_html, 'html.parser')
     for img in soup.find_all('img'):
         cid_ref = img['src'].lstrip('cid:')
         for image_file in image_files:
             if cid_ref in image_file:
-                img['src'] = os.path.join(settings.MEDIA_URL, 'pictures', os.path.basename(image_file))
+                img['src'] = os.path.join(MEDIA_URL, 'pictures', os.path.basename(image_file))
 
     cleaned_html = library.html_clear(email_html)
     preprocessed_data = library.preprocess_email(cleaned_html)
     safe_html = soup.prettify()
->>>>>>> cde12097
 
     return (
         subject,
@@ -1105,7 +1085,7 @@
     """Process email notifications from Google listener"""
 
     try:
-        #print("!!! [GOOGLE] EMAIL RECEIVED !!!")
+        print("!!! [GOOGLE] EMAIL RECEIVED !!!")
         envelope = json.loads(request.body.decode("utf-8"))
         message_data = envelope["message"]
 
@@ -1113,28 +1093,21 @@
         decoded_json = json.loads(decoded_data)
 
         attributes = message_data.get("attributes", {})
-        # email_id = attributes.get("emailId")
         email = decoded_json.get("emailAddress")
-        #if email_id is None:
-            #return Response(status=200)
-
-<<<<<<< HEAD
+
         print(f"DEBUG envelope: {envelope}")
         print(f"DEBUG decoded_json: {decoded_json}")
         print(f"DEBUG message_data: {message_data}")
         print(f"DEBUG attributes: {attributes}")
 
-=======
->>>>>>> cde12097
         try:
             social_api = SocialAPI.objects.get(email=email)
             services = authenticate_service(social_api.user, email)
 
             def process_email():
                 for i in range(MAX_RETRIES):
-                    print("------------------------> 00 ENTER TEST AREA 00, mail_id : ", email_id)
                     result = email_to_db(
-                        social_api.user, services, social_api, email_id
+                        social_api.user, services, social_api, None
                     )
                     if result:
                         break
@@ -1238,16 +1211,13 @@
             args=(subject, decoded_data, c_d2, user_description),
         ).start()"""
 
-<<<<<<< HEAD
+        print("-------------------------> 5", "SUBJECT : ",subject, "DATA : ",decoded_data, "CATEGORY : ",category_dict, "USER DESCRIPTION : ",user_description)
+
         print(
             "--------------------------GOOGLE DECODED DATA BEFORE AI CALL------------------------------------"
         )
         print(decoded_data)
         
-=======
-        print("-------------------------> 5", "SUBJECT : ",subject, "DATA : ",decoded_data, "CATEGORY : ",category_dict, "USER DESCRIPTION : ",user_description)
-
->>>>>>> cde12097
         (
             topic,
             importance_dict,
