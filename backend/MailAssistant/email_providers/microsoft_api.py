--- conflicted
+++ resolved
@@ -558,28 +558,15 @@
     """Subscribe the user to a webhook for email notifications"""
 
     access_token = refresh_access_token(get_social_api(user, email))
-<<<<<<< HEAD
-    notification_url = (
-        f"https://theo.aochange.com/MailAssistant/microsoft/receive_mail_notifications/"
-    )
-=======
     notification_url = f"{BASE_URL}/MailAssistant/microsoft/receive_mail_notifications/"
->>>>>>> 2b447074
     expiration_date = datetime.datetime.now() + datetime.timedelta(days=1)
     expiration_date_str = expiration_date.strftime("%Y-%m-%dT%H:%M:%S.0000000Z")
 
     subscription_body = {
         "changeType": "created",
-<<<<<<< HEAD
         "notificationUrl": "https://theo.aochange.com/MailAssistant/microsoft/receive_mail_notifications/",
         "resource": "me/mailFolders('inbox')/messages",
-=======
-        "notificationUrl": notification_url,
-        "lifecycleNotificationUrl": "https://webhook.azurewebsites.net/api/lifecycleNotifications",
-        "resource": "/me/mailFolders('inbox')/messages",
->>>>>>> 2b447074
         "expirationDateTime": expiration_date_str,
-        "clientState": "SecretClientState",
     }
     url = "https://graph.microsoft.com/v1.0/subscriptions"
     headers = get_headers(access_token)
@@ -607,6 +594,8 @@
         )
         return False
 
+
+@api_view(["POST", "GET"])
 @method_decorator(csrf_exempt, name='dispatch')
 class MicrosoftNotificationView(View):
     def post(self, request, *args, **kwargs):
@@ -628,22 +617,13 @@
         # Microsoft utilise GET pour envoyer le jeton de validation, donc nous devons répondre également aux requêtes GET.
         return self.post(request, *args, **kwargs)
 
-<<<<<<< HEAD
 '''
 @api_view(["POST"])
-=======
-@api_view(["POST", "GET"])
->>>>>>> 2b447074
 @permission_classes([AllowAny])
 def receive_mail_notifications(request):
     print("TRIGGERED THE RECEIVING URL receive_mail_notifications")
     print(request.headers)
 
-<<<<<<< HEAD
-    # if request.method == 'POST' and 'validationToken' in request.data:
-    #     validation_token = request.data['validationToken']
-    #     return HttpResponse(validation_token, content_type='text/plain')'''
-=======
     if request.method == "GET":
         validation_token = request.GET.get("validationToken")
         if validation_token:
@@ -652,7 +632,9 @@
 
     if request.method == "POST":
         print("request.method == POST", request.headers)
->>>>>>> 2b447074
+    # if request.method == 'POST' and 'validationToken' in request.data:
+    #     validation_token = request.data['validationToken']
+    #     return HttpResponse(validation_token, content_type='text/plain')'''
 
 
 def email_to_bdd(user, email, id_email):
