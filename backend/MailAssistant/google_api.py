--- conflicted
+++ resolved
@@ -86,12 +86,7 @@
     )
     flow.fetch_token(code=authorization_code)
 
-<<<<<<< HEAD
     credentials = flow.credentials
-=======
-    credentials = flow.credentials   
-    print("DEBUG --------------------------------->", credentials)
->>>>>>> 74aaa15c
 
     if credentials:
         access_token = credentials.token
