--- conflicted
+++ resolved
@@ -41,14 +41,10 @@
     path('user/preferences/language/', views.get_user_language, name='get_user_language'), # ok
     path('user/preferences/set_language/', views.set_user_language, name='set_user_language'), # ok
     path('user/preferences/theme/', views.get_user_theme, name='get_user_theme'), # ok
-<<<<<<< HEAD
-    path('user/preferences/set_theme/', views.set_user_theme, name='set_user_theme'), # ok   
-=======
     path('user/preferences/set_theme/', views.set_user_theme, name='set_user_theme'), # ok
     path('user/preferences/timezone/', views.get_user_timezone, name='get_user_timezone'), # ok
     path('user/preferences/set_timezone/', views.set_user_timezone, name='set_user_timezone'), # ok   
 
->>>>>>> 620d48a9
     path('user/emails/', views.get_user_emails, name='user-emails'), # ok
     path('user/emails/<int:email_id>/mark-read/', views.set_email_read, name='email-mark-read'), # ok
     path('user/emails/<int:email_id>/mark-unread/', views.set_email_undread, name='email-mark-unread'), # ok
