--- conflicted
+++ resolved
@@ -5,7 +5,6 @@
 import logging
 import re
 import threading
-import openai
 import jwt
 from collections import defaultdict
 from django.core.exceptions import ObjectDoesNotExist
@@ -439,7 +438,7 @@
         
         contacts_serializer = ContactSerializer(user_contacts, many=True)
 
-        # To check for performance (should be fast)
+        # TODO: check for performance (should be fast)
         def transform_list_of_dicts(list_of_dicts):
             new_dict = {}
 
@@ -450,7 +449,6 @@
         
         contacts_dict = transform_list_of_dicts(contacts_serializer.data)
 
-        logging.info(f"{Fore.RED}Contacts dict: {contacts_dict}")
 
         def find_emails(input_str, contacts_dict):
             # Split input_str into substrings if it contains spaces
@@ -494,8 +492,6 @@
         main_recipients_with_emails = find_emails_for_recipients(main_list, contacts_dict)
         cc_recipients_with_emails = find_emails_for_recipients(cc_list, contacts_dict)
         bcc_recipients_with_emails = find_emails_for_recipients(bcc_list, contacts_dict)
-
-        logging.info(f"{Fore.GREEN}Email recipients (main): {main_recipients_with_emails}")
 
         return Response({
             "main_recipients": main_recipients_with_emails,
@@ -1070,150 +1066,6 @@
 
     if not Email.objects.filter(provider_id=email_id).exists():
 
-<<<<<<< HEAD
-=======
-    # Update the reply_later field
-    email.answer_later = True
-    email.save()
-
-    # Serialize the data to return
-    serializer = EmailReplyLaterUpdateSerializer(email)
-    return Response(serializer.data, status=status.HTTP_200_OK)
-
-
-# TODO: Change later with the list of email of the user saved in a BD for optimization
-@api_view(['GET'])
-@permission_classes([IsAuthenticated])
-def find_user_view(request):
-    user = request.user
-    email = request.headers.get('email')
-    search_query = request.GET.get('query')
-    social_api = get_object_or_404(SocialAPI, user=user, email=email)    
-    type_api = social_api.type_api
-
-    if search_query:
-        if type_api == 'google':
-            services = google_api.authenticate_service(user, email)
-            found_users = google_api.find_user_in_emails(services, search_query)
-        elif type_api == 'microsoft':
-            access_token = microsoft_api.refresh_access_token(microsoft_api.get_social_api(user, email))
-            found_users = google_api.find_user_in_emails(access_token, search_query)
-
-        return Response(found_users, safe=False, status=200)
-    else:
-        return Response({"error": "Failed to authenticate or no search query provided"}, status=400)
-
-
-@api_view(['POST'])
-@permission_classes([IsAuthenticated])
-def create_sender(request):
-    serializer = SenderSerializer(data=request.data)
-
-    if serializer.is_valid():
-        serializer.save(user=request.user)
-        return Response(serializer.data, status=status.HTTP_201_CREATED)
-    else:
-        return Response(serializer.errors, status=status.HTTP_400_BAD_REQUEST)
-    
-
-
-
-
-#########################################################################
-######################## OLD & UNKNOWN FUNCTIONS ########################
-#########################################################################
-# TO UPDATE
-'''
-@api_view(['GET'])
-@permission_classes([IsAuthenticated])
-def get_user_login(request):
-    try:
-        user = Users.objects.get(id_user=request.user.id)
-        serializer = UserLoginSerializer(user)
-        return Response(serializer.data)
-    except Users.DoesNotExist:
-        return Response({"error": "User not found."}, status=404)'''
-
-
-
-gpt_model = "gpt-3.5-turbo"
-
-importance_list = {
-    'Important': 'Items or messages that are of high priority, do not contain offers to "unsubscribe", and require immediate attention or action.',
-    'Information' : 'Details that are relevant and informative but may not require immediate action. Does not contain offers to "unsubscribe".',
-    'Useless': 'Items or messages that contain offers to "unsubscribe", might not be relevant to all recipients, are redundant, or do not provide any significant value.'
-}
-user_description = "Enseignant chercheur au sein d'une école d'ingénieur ESAIP."
-
-example = """Bonjour,
-            [...]
-            Cordialement,
-            Antoine
-            """
-
-response_list = {
-    'Answer Required': 'Message requires an answer.',
-    'Might Require Answer': 'Message might require an answer.',
-    'No Answer Required': 'No answer is required.'
-}
-relevance_list = {
-    'Highly Relevant': 'Message is highly relevant to the recipient.',
-    'Possibly Relevant': 'Message might be relevant to the recipient.',
-    'Not Relevant': 'Message is not relevant to the recipient.'
-}
-
-api_list = [google_api,microsoft_api]
-api_var = 0
-
-
-
-######################## Read Mails ########################
-
-# # get categories from database (no data base set)
-# def get_db_categories():
-#     # access database
-#     category_list = {
-#     'Esaip':"Ecole d'ingénieur",
-#     'Entreprenariat':"Tout ce qui est en lien avec l'entreprenariat",
-#     'Subscriptions': 'Pertaining to periodic payment plans for services or products.',
-#     'Miscellaneous': 'Items, topics, or subjects that do not fall under any other specific category or for which a dedicated category has not been established.'
-#     }
-#     return category_list
-
-def get_db_categories(current_user):
-    # Query categories specific to the current user from the database.
-    categories = Category.objects.filter(user=current_user)
-    
-    # Construct the category_list dictionary from the queried data.
-    category_list = {category.name: category.description for category in categories}
-
-    return category_list
-
-def separate_name_email(s):
-    """
-    Separate "Name <email>" or "<email>" into name and email.
-    
-    Args:
-    - s (str): Input string of format "Name <email>" or "<email>"
-    
-    Returns:
-    - (str, str): (name, email). If name is not present, it returns (None, email)
-    """
-    
-    # Regex pattern to capture Name and Email separately
-    match = re.match(r"(?:(.*)\s)?<(.+@.+)>", s)
-    if match:
-        name, email = match.groups()
-        return name.strip() if name else None, email
-    else:
-        return None, None
-
-def processed_email_to_bdd(request, services):
-    subject, from_name, decoded_data, cc, bcc, email_id = google_api.get_mail(services, 0, None) #microsoft non fonctionnel
-
-    if not Email.objects.filter(provider_id=email_id).exists():
-
->>>>>>> 0455027e
         # Check if data is decoded, then format it
         if decoded_data:
             decoded_data = format_mail(decoded_data)
@@ -1238,8 +1090,6 @@
         category = Category.objects.get_or_create(name=topic, user=request.user)[0]
 
         provider = 'Gmail'
-
-        #print("DEBUG --------------> provider", len(provider), provider, "DEBUG ------------> subject", len(subject), subject, "Prio :", len(importance[0]), importance[0])
 
         try:
             # Create a new email record
