"""
Handles frontend requests and redirects them to the appropriate API.
"""

import json
import logging
import re
import threading
import jwt
from collections import defaultdict
from django.core.exceptions import ObjectDoesNotExist
from django.contrib.auth import authenticate
from django.contrib.auth.models import User
from django.db import IntegrityError
from django.db.models import Subquery, Exists, OuterRef
from django.http import JsonResponse
from django.shortcuts import get_object_or_404
from rest_framework import status
from rest_framework.decorators import api_view, permission_classes
from rest_framework.permissions import AllowAny, IsAuthenticated
from rest_framework.response import Response
from rest_framework_simplejwt.settings import api_settings
from rest_framework_simplejwt.tokens import RefreshToken
from MailAssistant.ai_providers import gpt_3_5_turbo, mistral, claude
from MailAssistant.email_providers import google_api, microsoft_api
from .models import (
    Category,
    SocialAPI,
    Email,
    Rule,
    Preference,
    Sender,
    Contact,
)
from .serializers import (
    CategoryNameSerializer,
    EmailReadUpdateSerializer,
    EmailReplyLaterUpdateSerializer,
    RuleBlockUpdateSerializer,
    PreferencesSerializer,
    RuleSerializer,
    SenderSerializer,
    NewEmailAISerializer,
    EmailAIRecommendationsSerializer,
    EmailCorrectionSerializer,
    EmailCopyWritingSerializer,
    EmailProposalAnswerSerializer,
    EmailGenerateAnswer,
    NewCategorySerializer,
    ContactSerializer,
)


######################## LOGGING CONFIGURATION ########################
LOGGER = logging.getLogger(__name__)


######################## REGISTRATION ########################
@api_view(["POST"])
@permission_classes([AllowAny])
def signup(request):
    """Register user in mailassistandb and handles the callback of the API with Oauth2.0

    APIs taken into account:
        - Gmail API (Google)
        - Graph API (Microsoft)
    """
    # Extract user data from the request
    type_api = request.data.get("type_api")
    code = request.data.get("code")
    username = request.data.get("login")
    password = request.data.get("password")
    theme = request.data.get("theme")
    color = request.data.get("color")
    categories = request.data.get("categories")

    # Validate user data
    validation_result = validate_signup_data(username, password, code)
    if "error" in validation_result:
        return Response(validation_result, status=400)

    # Checks if the authorization code is valid
    authorization_result = validate_authorization_code(type_api, code)

    if "error" in authorization_result:
        return Response({"error": authorization_result["error"]}, status=400)

    # Extract tokens and email from the authorization result
    access_token = authorization_result["access_token"]
    refresh_token = authorization_result["refresh_token"]
    email = authorization_result["email"]

    # Check email requirements
    if email:
        if SocialAPI.objects.filter(email=email).exists():
            return Response({"error": "Email address already used"}, status=400)
        elif " " in email:
            return Response(
                {"error": "Email address must not contain spaces"}, status=400
            )
    else:
        # Google Oauth2.0 returns a refresh token only at first consent
        return Response({"error": "Email address already used"}, status=400)

    # Create and save user
    user = User.objects.create_user(username, "", password)
    user_id = user.id
    refresh = RefreshToken.for_user(user)
    jwt_access_token = str(refresh.access_token)
    user.save()

    # Asynchronous function to store all contacts
    try:
        if type_api == "google":
            threading.Thread(
                target=google_api.set_all_contacts, args=(user, email)
            ).start()
        elif type_api == "microsoft":
            threading.Thread(
                target=microsoft_api.set_all_contacts, args=(access_token, user)
            ).start()
    except Exception as e:
        return Response({"error": str(e)}, status=400)

    # Save user data
    result = save_user_data(
        user, type_api, email, access_token, refresh_token, theme, color, categories
    )
    if "error" in result:
        return Response(result, status=400)

    # Create the Google listener
    if type_api == "google":
        google_api.subscribe_to_email_notifications(user, email, 'chrome-cipher-268712', 'mail_push')

    return Response(
        {"user_id": user_id, "access_token": jwt_access_token, "email": email},
        status=201,
    )


def validate_authorization_code(type_api, code):
    """Validates the authorization code for a given API type"""
    try:
        if type_api == "google":
            access_token, refresh_token = google_api.exchange_code_for_tokens(code)
            email = google_api.get_email(access_token, refresh_token)
        elif type_api == "microsoft":
            access_token, refresh_token = microsoft_api.exchange_code_for_tokens(code)
            email = microsoft_api.get_email(access_token)
        return {
            "access_token": access_token,
            "refresh_token": refresh_token,
            "email": email,
        }
    except Exception as e:
        LOGGER.error(f"Error in validate_authorization_code: {str(e)}")
        return {"error": str(e)}


def validate_signup_data(username, password, code):
    """Validates user signup data to ensure all requirements are met"""
    if not code:
        return {"error": "No authorization code provided"}

    # Check if user requirements
    if User.objects.filter(username=username).exists():
        return {"error": "Username already exists"}
    elif " " in username:
        return {"error": "Username must not contain spaces"}

    # Check passwords requirements
    if not (8 <= len(password) <= 32):
        return {"error": "Password length must be between 8 and 32 characters"}
    if " " in password:
        return {"error": "Password must not contain spaces"}
    elif not re.match(r"^[a-zA-Z0-9!@#$%^&*()-=_+]+$", password):
        return {"error": "Password contains invalid characters"}

    return {"status": 200}


def save_user_data(
    user, type_api, email, access_token, refresh_token, theme, color, categories
):
    """Store user creds and settings in DB"""
    try:
        social_api = SocialAPI(
            user=user,
            type_api=type_api,
            email=email,
            access_token=access_token,
            refresh_token=refresh_token,
        )
        social_api.save()

        # Save user preferences
        preference = Preference(theme=theme, bg_color=color, user=user)
        preference.save()

        # Save user categories
        if categories:
            try:
                categories_j = json.loads(categories)
                for category_data in categories_j:
                    category_name = category_data.get("name")
                    category_description = category_data.get("description")

                    category = Category(
                        name=category_name, description=category_description, user=user
                    )
                    category.save()
            except json.JSONDecodeError:
                return {"error": "Invalid categories data"}

<<<<<<< HEAD
        # Creation of the Other/default category => TO UPDATE WITH THE LANGUAGE
        default_category = Category(name="Autres", description="Choose this category only as a last resort, if you can't place the mail in any other category", user=user)
=======
        # TODO: UPDATE WITH THE LANGUAGE => translate it in the UI
        default_category = Category(name="Others", description="", user=user)
>>>>>>> 0e3969ab
        default_category.save()

        return {"message": "User data saved successfully"}

    except Exception as e:
        LOGGER.error(f"Error in save_user_data: {str(e)}")
        return {"error": str(e)}


@api_view(["GET"])
@permission_classes([IsAuthenticated])
def is_authenticated(request):
    """Used in index.js by the router to check if the user can access enpoints"""
    return JsonResponse({"isAuthenticated": True}, status=200)


######################## ENDPOINTS HANDLING GMAIL & OUTLOOK ########################
# ----------------------- GET REQUESTS -----------------------#
@api_view(["GET"])
@permission_classes([IsAuthenticated])
def unread_mails(request):
    """Returns the number of unread emails"""
    return forward_request(request._request, "unread_mails")


@api_view(["GET"])
@permission_classes([IsAuthenticated])
def get_profile_image(request):
    """Returns the profile image of the user"""
    return forward_request(request._request, "get_profile_image")


# ----------------------- POST REQUESTS -----------------------#
@api_view(["POST"])
@permission_classes([IsAuthenticated])
def send_email(request):
    return forward_request(request._request, "send_email")


def forward_request(request, api_method):
    """Forwards the request to the appropriate API method based on type_api"""
    user = request.user
    email = request.headers.get("email")

    try:
        social_api = get_object_or_404(SocialAPI, user=user, email=email)
        type_api = social_api.type_api
    except SocialAPI.DoesNotExist:
        LOGGER.error(
            f"SocialAPI entry not found for the user with ID: {user.id} and email: {email}"
        )
        return JsonResponse(
            {"error": "SocialAPI entry not found for the user and email"}, status=404
        )

    api_module = None
    if type_api == "google":
        api_module = google_api
    elif type_api == "microsoft":
        api_module = microsoft_api

    if api_module and hasattr(api_module, api_method):
        # Call the specified API method dynamically
        api_function = getattr(api_module, api_method)
        # Forward the request and return the response
        return api_function(request)
    else:
        return JsonResponse({"error": "Unsupported API type or method"}, status=400)


######################## AUTHENTICATION API ########################
@api_view(["POST"])
@permission_classes([AllowAny])
def login(request):
    """Authentication Django Rest API"""
    username = request.data.get("username")
    password = request.data.get("password")
    user = authenticate(username=username, password=password)

    if user:
        refresh = RefreshToken.for_user(user)
        access_token = str(refresh.access_token)
        social_api_instance = get_object_or_404(SocialAPI, user=user)

        # TODO: update the code to handle when the user has several emails
        email = social_api_instance.email

        return Response({"access_token": access_token, "email": email}, status=200)

    return Response(status=400)


@api_view(["POST"])
@permission_classes([AllowAny])
def refresh_token(request):
    """Refreshes the JWT access token"""
    raw_token = request.data.get("access_token")
    if not raw_token:
        return Response({"error": "Access token is missing"}, status=400)

    try:
        # Decode the token without checking for expiration
        decoded_data = jwt.decode(
            raw_token,
            api_settings.SIGNING_KEY,
            algorithms=[api_settings.ALGORITHM],
            options={"verify_exp": False},
        )
        user = User.objects.get(id=decoded_data["user_id"])

        # Issue a new access token
        new_access_token = str(RefreshToken.for_user(user).access_token)

        return Response({"access_token": new_access_token})

    except Exception as e:
        LOGGER.error(f"Error in refresh_token: {str(e)}")
        return Response({"error": str(e)}, status=400)


######################## CATEGORIES ########################
@api_view(["GET"])
@permission_classes([IsAuthenticated])
def get_user_categories(request):
    username = request.user.username

    try:
        current_user = User.objects.get(username=username)
        categories = Category.objects.filter(user=current_user)
        serializer = CategoryNameSerializer(categories, many=True)

        return Response(serializer.data, status=status.HTTP_200_OK)

    except User.DoesNotExist:
        return Response({"error": "User not found"}, status=400)

    except Exception as e:
        LOGGER.error(f"Error in get_user_categories: {str(e)}")
        return Response({"error": str(e)}, status=500)


@api_view(["PUT"])
@permission_classes([IsAuthenticated])
def update_category(request, currentName):
    try:
        category = Category.objects.get(name=currentName, user=request.user)
    except Category.DoesNotExist:
        return Response(
            {"detail": "Category not found"}, status=status.HTTP_404_NOT_FOUND
        )

    serializer = CategoryNameSerializer(category, data=request.data)
    if serializer.is_valid():
        serializer.save()
        return Response(serializer.data, status=status.HTTP_200_OK)
    else:
        LOGGER.error(f"Serializer errors in update_category: {serializer.errors}")
        return Response(serializer.errors, status=status.HTTP_400_BAD_REQUEST)


@api_view(["DELETE"])
@permission_classes([IsAuthenticated])
def delete_category(request, currentName):
    try:
        # Retrieve the category to be deleted
        category = Category.objects.get(name=currentName, user=request.user)
    except Category.DoesNotExist:
        return Response(
            {"detail": "Category not found"}, status=status.HTTP_404_NOT_FOUND
        )

    category.delete()

    return Response(
        {"detail": "Category deleted successfully"}, status=status.HTTP_200_OK
    )


@api_view(["POST"])
@permission_classes([IsAuthenticated])
def set_category(request):
    data = request.data.copy()
    data["user"] = request.user.id

    # Check if the category already exists for the user
    existing_category = Category.objects.filter(
        user=request.user, name=data["name"]
    ).exists()

    if existing_category:
        return Response(
            {"error": "Category already exists for the user"},
            status=status.HTTP_400_BAD_REQUEST,
        )

    serializer = NewCategorySerializer(data=data)

    if serializer.is_valid():
        serializer.save()
        return Response(serializer.data, status=status.HTTP_201_CREATED)
    else:
        LOGGER.error(f"Serializer errors set_category: {serializer.errors}")
        return Response(serializer.errors, status=status.HTTP_400_BAD_REQUEST)


@api_view(["GET"])
@permission_classes([IsAuthenticated])
def get_category_id(request, category_name):
    user = request.user
    category = get_object_or_404(Category, name=category_name, user=user)
    return Response({"id": category.id})


############################# CONTACT ##############################
@api_view(["GET"])
@permission_classes([IsAuthenticated])
def get_user_contacts(request):
    try:
        user_contacts = Contact.objects.filter(user=request.user)
    except Contact.DoesNotExist:
        return Response(
            {"error": "No contacts found"}, status=status.HTTP_404_NOT_FOUND
        )

    contacts_serializer = ContactSerializer(user_contacts, many=True)

    return Response(contacts_serializer.data)


def is_no_reply_email(sender_email):
    """Returns True if the email is a no-reply address."""
    no_reply_patterns = ["no-reply", "donotreply", "noreply", "do-not-reply"]

    return any(pattern in sender_email.lower() for pattern in no_reply_patterns)


def save_email_sender(user, sender_name, sender_email):
    """Saves the sender if the mail is relevant"""
    if not is_no_reply_email(sender_email):
        existing_contact = Contact.objects.filter(user=user, email=sender_email).first()

        if not existing_contact:
            try:
                Contact.objects.create(
                    email=sender_email, username=sender_name, user=user
                )
            except IntegrityError:
                # TODO: Handle duplicates gracefully (e.g., update existing records)
                pass


######################## PROMPT ENGINEERING ########################
@api_view(["GET"])
@permission_classes([IsAuthenticated])
def find_user_view_ai(request):
    """Searches for emails in the user's mailbox based on the provided search query in both the subject and body."""
    search_query = request.GET.get("query")

    if search_query:
        main_list, cc_list, bcc_list = mistral.extract_contacts_recipients(search_query)

        if not main_list:
            return Response(
                {"error": "Invalid input or query not about email recipients"},
                status=400,
            )

        try:
            user_contacts = Contact.objects.filter(user=request.user)
        except Contact.DoesNotExist:
            return Response(
                {"error": "No contacts found"}, status=status.HTTP_404_NOT_FOUND
            )

        contacts_serializer = ContactSerializer(user_contacts, many=True)

        # TODO: check for performance (should be fast)
        def transform_list_of_dicts(list_of_dicts):
            new_dict = {}

            for item in list_of_dicts:
                new_dict[item["username"]] = item["email"]

            return new_dict

        contacts_dict = transform_list_of_dicts(contacts_serializer.data)

        def find_emails(input_str, contacts_dict):
            # Split input_str into substrings if it contains spaces
            input_substrings = input_str.split() if " " in input_str else [input_str]

            # Convert input substrings to lowercase for case-insensitive matching
            input_substrings_lower = [sub_str.lower() for sub_str in input_substrings]

            # List comprehension to find matching emails
            matching_emails = [
                email
                for name, email in contacts_dict.items()
                if all(sub_str in name.lower() for sub_str in input_substrings_lower)
            ]

            # Return the list of matching emails
            return matching_emails

        def find_emails_for_recipients(recipient_list, contacts_dict) -> dict:
            """Find matching emails for a list of recipients."""
            recipients_with_emails = []

            # Iterate through recipient_list to find matches
            for recipient_name in recipient_list:
                matching_emails = find_emails(recipient_name, contacts_dict)

                # Append the result as a dictionary
                if len(matching_emails) > 0:
                    recipients_with_emails.append(
                        {"username": recipient_name, "email": matching_emails}
                    )

            LOGGER.info(f"Matching emails for '{', '.join(recipient_list)}':")
            for recipient in recipients_with_emails:
                LOGGER.info(f"{recipient['username']}: {recipient['email']}")

            return recipients_with_emails

        # Find matching emails for each list of recipients
        main_recipients_with_emails = find_emails_for_recipients(
            main_list, contacts_dict
        )
        cc_recipients_with_emails = find_emails_for_recipients(cc_list, contacts_dict)
        bcc_recipients_with_emails = find_emails_for_recipients(bcc_list, contacts_dict)

        return Response(
            {
                "main_recipients": main_recipients_with_emails,
                "cc_recipients": cc_recipients_with_emails,
                "bcc_recipients": bcc_recipients_with_emails,
            },
            status=200,
        )
    else:
        LOGGER.error("Failed to authenticate or no search query provided")
        return Response(
            {"error": "Failed to authenticate or no search query provided"}, status=400
        )


# ----------------------- REDACTION -----------------------#
@api_view(["POST"])
@permission_classes([IsAuthenticated])
def new_email_ai(request):
    serializer = NewEmailAISerializer(data=request.data)

    if serializer.is_valid():
        input_data = serializer.validated_data["input_data"]
        length = serializer.validated_data["length"]
        formality = serializer.validated_data["formality"]

        subject_text, mail_text = mistral.generate_email(input_data, length, formality)

        return Response({"subject": subject_text, "mail": mail_text})
    else:
        LOGGER.error(f"Serializer errors in new_email_ai: {serializer.errors}")
        return Response(serializer.errors, status=400)


@api_view(["POST"])
@permission_classes([IsAuthenticated])
def new_email_recommendations(request):
    serializer = EmailAIRecommendationsSerializer(data=request.data)

    if serializer.is_valid():
        mail_content = serializer.validated_data["mail_content"]
        user_recommendation = serializer.validated_data["user_recommendation"]
        email_subject = serializer.validated_data["email_subject"]

        LOGGER.info(f"mail_content: {mail_content}")
        LOGGER.info(f"user_recommendation: {user_recommendation}")
        LOGGER.info(f"email_subject: {email_subject}")

        subject_text, email_body = mistral.new_mail_recommendation(
            mail_content, email_subject, user_recommendation
        )

        return Response({"subject": subject_text, "email_body": email_body})
    else:
        LOGGER.error(
            f"Serializer errors in new_email_recommendations: {serializer.errors}"
        )
        return Response(serializer.errors, status=400)


@api_view(["POST"])
@permission_classes([IsAuthenticated])
def improve_email_writing(request):
    """Enhance the subject and body of an email in both quantity and quality in French, while preserving key details from the original version."""

    serializer = EmailCorrectionSerializer(data=request.data)
    if serializer.is_valid():
        email_body = serializer.validated_data["email_body"]
        email_subject = serializer.validated_data["email_subject"]

        email_body, subject_text = mistral.improve_email_writing(
            email_body, email_subject
        )

        return Response({"subject": subject_text, "email_body": email_body})
    else:
        LOGGER.error(f"Serializer errors in improve_email_writing: {serializer.errors}")
        return Response(serializer.errors, status=400)


@api_view(["POST"])
@permission_classes([IsAuthenticated])
def correct_email_language(request):
    """Corrects spelling and grammar mistakes in the email subject and body based on user's request."""

    serializer = EmailCorrectionSerializer(data=request.data)
    if serializer.is_valid():
        email_subject = serializer.validated_data["email_subject"]
        email_body = serializer.validated_data["email_body"]

        corrected_subject, corrected_body, num_corrections = (
            mistral.correct_mail_language_mistakes(email_body, email_subject)
        )

        return Response(
            {
                "corrected_subject": corrected_subject,
                "corrected_body": corrected_body,
                "num_corrections": num_corrections,
            }
        )
    else:
        LOGGER.error(
            f"Serializer errors in correct_email_language: {serializer.errors}"
        )
        return Response(serializer.errors, status=400)


@api_view(["POST"])
@permission_classes([IsAuthenticated])
def check_email_copywriting(request):
    serializer = EmailCopyWritingSerializer(data=request.data)

    if serializer.is_valid():
        email_subject = serializer.validated_data["email_subject"]
        email_body = serializer.validated_data["email_body"]

        feedback_copywriting = claude.improve_email_copywriting(
            email_body, email_subject
        )

        return Response({"feedback_copywriting": feedback_copywriting})
    else:
        LOGGER.error(
            f"Serializer errors in check_email_copywriting: {serializer.errors}"
        )
        return Response(serializer.errors, status=400)


# ----------------------- ANSWER -----------------------#
@api_view(["POST"])
@permission_classes([IsAuthenticated])
def generate_email_response_keywords(request):
    serializer = EmailProposalAnswerSerializer(data=request.data)

    if serializer.is_valid():
        email_subject = serializer.validated_data["email_subject"]
        email_content = serializer.validated_data["email_content"]

        # TODO: Add language parameter
        response_keywords = mistral.generate_response_keywords(
            email_subject, email_content, "French"
        )
        return Response({"response_keywords": response_keywords})
    else:
        LOGGER.error(
            f"Serializer errors in generate_email_response_keywords: {serializer.errors}"
        )
        return Response(serializer.errors, status=400)


@api_view(["POST"])
@permission_classes([IsAuthenticated])
def generate_email_answer(request):
    serializer = EmailGenerateAnswer(data=request.data)

    if serializer.is_valid():
        email_subject = serializer.validated_data["email_subject"]
        email_content = serializer.validated_data["email_content"]
        response_type = serializer.validated_data["response_type"]
        email_answer = mistral.generate_email_response(
            email_subject, email_content, response_type, "French"
        )

        return Response({"email_answer": email_answer})
    else:
        LOGGER.error(f"Serializer errors in generate_email_answer: {serializer.errors}")
        return Response(serializer.errors, status=400)


# ----------------------- REPLY LATER -----------------------#
@api_view(["GET"])
@permission_classes([IsAuthenticated])
def get_answer_later_emails(request):
    try:
        user = request.user
        emails = Email.objects.filter(user=user, answer_later=True).prefetch_related(
            "bulletpoint_set", "sender", "category"
        )

        emails = emails.annotate(
            has_rule=Exists(Rule.objects.filter(sender=OuterRef("sender"), user=user))
        )
        rule_id_subquery = Rule.objects.filter(
            sender=OuterRef("sender"), user=user
        ).values("id")[:1]
        emails = emails.annotate(rule_id=Subquery(rule_id_subquery))

        formatted_data = defaultdict(list)

        for email in emails:
            email_data = {
                "id": email.id,
                "id_provider": email.provider_id,
                "email": email.sender.email,
                "name": email.sender.name,
                "description": email.email_short_summary,
                "details": [
                    {"id": bp.id, "text": bp.content}
                    for bp in email.bulletpoint_set.all()
                ],
                "rule": email.has_rule,
                "rule_id": email.rule_id,
            }
            formatted_data[email.priority].append(email_data)

        return Response(formatted_data, status=status.HTTP_200_OK)

    except Exception as e:
        LOGGER.error(f"Error fetching emails: {str(e)}")
        return Response({"error": str(e)}, status=status.HTTP_400_BAD_REQUEST)


######################## DATABASE OPERATIONS ########################
# ----------------------- BACKGROUND COLOR-----------------------#
@api_view(["GET"])
@permission_classes([IsAuthenticated])
def get_user_bg_color(request):
    try:
        preferences = Preference.objects.get(user=request.user)
        serializer = PreferencesSerializer(preferences)
        return Response(serializer.data)

    except Preference.DoesNotExist:
        return Response({"error": "Preferences not found for the user."}, status=404)


@api_view(["POST"])
@permission_classes([IsAuthenticated])
def set_user_bg_color(request):
    try:
        preferences = Preference.objects.get(user=request.user)
    except Preference.DoesNotExist:
        preferences = Preference(user=request.user)

    serializer = PreferencesSerializer(preferences, data=request.data)
    if serializer.is_valid():
        serializer.save()
        return Response(serializer.data, status=201)
    else:
        LOGGER.error(f"Serializer errors in set_user_bg_color: {serializer.errors}")
        return Response(serializer.errors, status=400)


# ----------------------- CREDENTIALS UPDATE-----------------------#
@api_view(["POST"])
@permission_classes([IsAuthenticated])
def update_username(request):
    user = request.user
    new_username = request.data.get("username")

    if not new_username:
        return Response({"error": "No new username provided."}, status=400)

    # Check if user requirements
    if User.objects.filter(username=new_username).exists():
        return Response({"error": "Username already exists"}, status=400)
    elif " " in new_username:
        return Response({"error": "Username must not contain spaces"}, status=400)

    user.username = new_username
    user.save()

    return Response({"success": "Username updated successfully."})


@api_view(["POST"])
@permission_classes([IsAuthenticated])
def update_password(request):
    user = request.user
    new_password = request.data.get("password")

    if not new_password:
        return Response({"error": "No new password provided."}, status=400)

    # Checks passwords requirements
    if not (8 <= len(new_password) <= 32):
        return Response(
            {"error": "Password length must be between 8 and 32 characters"}, status=400
        )
    if " " in new_password:
        return Response({"error": "Password must not contain spaces"}, status=400)
    elif not re.match(r"^[a-zA-Z0-9!@#$%^&*()-=_+]+$", new_password):
        return Response({"error": "Password contains invalid characters"}, status=400)

    user.set_password(new_password)
    user.save()

    return Response({"success": "Password updated successfully."})


# ----------------------- ACCOUNT-----------------------#
@api_view(["DELETE"])
@permission_classes([IsAuthenticated])
def delete_account(request):
    """Removes the user from the database"""
    user = request.user

    try:
        user.delete()
        return Response({"message": "User successfully deleted"}, status=200)

    except Exception as e:
        LOGGER.error(f"Error when deleting account {user.id}: {str(e)}")
        return Response({"error": str(e)}, status=500)


# ----------------------- RULES -----------------------#
@api_view(["POST"])
@permission_classes([IsAuthenticated])
def set_rule_block_for_sender(request, email_id):
    user = request.user

    # Check if the email belongs to the authenticated user
    email = get_object_or_404(Email, user=user, id=email_id)

    # Check if there's a rule for this sender and user, create with block=True if it doesn't exist
    rule, created = Rule.objects.get_or_create(
        sender=email.sender, user=user, defaults={"block": True}, priority=""
    )

    # If the rule already existed, update the block field
    if not created:
        rule.block = True
        rule.save()

    serializer = RuleBlockUpdateSerializer(rule)
    return Response(serializer.data, status=status.HTTP_200_OK)


@api_view(["GET"])
@permission_classes([IsAuthenticated])
def get_user_rules(request):
    user_rules = Rule.objects.filter(user=request.user)
    rules_data = []

    for rule in user_rules:
        rule_serializer = RuleSerializer(rule)
        rule_data = rule_serializer.data

        # Manually add category name and sender details
        category_name = rule.category.name if rule.category else None
        sender_name = rule.sender.name if rule.sender else None
        sender_email = rule.sender.email if rule.sender else None

        rule_data["category_name"] = category_name
        rule_data["sender_name"] = sender_name
        rule_data["sender_email"] = sender_email

        rules_data.append(rule_data)

        return Response(rules_data)


@api_view(["GET"])
@permission_classes([IsAuthenticated])
def get_user_rule_by_id(request, id_rule):
    try:
        # Retrieve the rule with the given id that belongs to the user
        user_rule = Rule.objects.get(id=id_rule, user=request.user)

    except Rule.DoesNotExist:
        return Response({"error": "Rule not found"}, status=status.HTTP_404_NOT_FOUND)

    rule_serializer = RuleSerializer(user_rule)
    rule_data = rule_serializer.data

    # Manually add category name and sender details if they exist
    category_name = user_rule.category.name if user_rule.category else None
    sender_name = user_rule.sender.name if user_rule.sender else None
    sender_email = user_rule.sender.email if user_rule.sender else None

    rule_data["category_name"] = category_name
    rule_data["sender_name"] = sender_name
    rule_data["sender_email"] = sender_email

    return Response(rule_data)


@api_view(["DELETE"])
@permission_classes([IsAuthenticated])
def delete_user_rule_by_id(request, id_rule):
    try:
        # Retrieve the rule with the given id that belongs to the user
        user_rule = Rule.objects.get(id=id_rule, user=request.user)

    except Rule.DoesNotExist:
        return Response({"error": "Rule not found"}, status=404)

    user_rule.delete()

    return Response({"message": "Rule deleted successfully"})


@api_view(["POST"])
@permission_classes([IsAuthenticated])
def create_user_rule(request):
    serializer = RuleSerializer(data=request.data, context={"user": request.user})
    if serializer.is_valid():
        serializer.save()
        return Response(serializer.data, status=201)
    else:
        LOGGER.error(f"Serializer errors in create_user_rule: {serializer.errors}")
        return Response(
            {"error": serializer.errors},
            status=status.HTTP_400_BAD_REQUEST,
        )


@api_view(["PUT"])
@permission_classes([IsAuthenticated])
def update_user_rule(request):
    try:
        rule = Rule.objects.get(id=request.data.get("id"), user=request.user)
    except Rule.DoesNotExist:
        return Response({"error": "Rule not found."}, status=404)

    serializer = RuleSerializer(
        rule, data=request.data, partial=True, context={"user": request.user}
    )
    if serializer.is_valid():
        serializer.save()
        return Response(serializer.data, status=200)
    else:
        LOGGER.error(f"Serializer errors in update_user_rule: {serializer.errors}")
        return Response(
            {"error": serializer.errors},
            status=status.HTTP_400_BAD_REQUEST,
        )


# ----------------------- USER -----------------------#
@api_view(["POST"])
@permission_classes([IsAuthenticated])
def check_sender_for_user(request):
    user_email = request.data.get("email")

    try:
        # Check if a sender with the given email exists for the authenticated user
        sender = Sender.objects.get(email=user_email, user=request.user)
        return Response(
            {"exists": True, "sender_id": sender.id}, status=status.HTTP_200_OK
        )

    except ObjectDoesNotExist:
        return Response({"exists": False}, status=status.HTTP_200_OK)


@api_view(["GET"])
@permission_classes([IsAuthenticated])
def get_user_details(request):
    """Returns the username"""
    return Response({"username": request.user.username})


@api_view(["POST"])
@permission_classes([IsAuthenticated])
def create_sender(request):
    """Create a new sender associated with the authenticated user"""
    serializer = SenderSerializer(data=request.data)

    if serializer.is_valid():
        serializer.save(user=request.user)
        return Response(serializer.data, status=status.HTTP_201_CREATED)
    else:
        LOGGER.error(f"Serializer errors in create_sender: {serializer.errors}")
        return Response(serializer.errors, status=status.HTTP_400_BAD_REQUEST)


@api_view(["DELETE"])
@permission_classes([IsAuthenticated])
def delete_email(request, email_id):
    try:
        user = request.user

        # Check if the email belongs to the authenticated user
        email = get_object_or_404(Email, user=user, id=email_id)
        email.delete()

        return Response(
            {"message": "Email deleted successfully"}, status=status.HTTP_200_OK
        )

        # result = forward_request(request, "delete_email")
        #
        # if result.get("message", "") == "Email moved to trash successfully!":
        #     return Response(
        #         {"message": "Email deleted successfully"}, status=status.HTTP_200_OK
        #     )
        # else:
        #     return Response(
        #         {"error": result.get("error")}, status=status.HTTP_400_BAD_REQUEST
        #     )

    except Exception as e:
        LOGGER.error(f"Error when deleting email: {str(e)}")
        return Response({"error": str(e)}, status=status.HTTP_400_BAD_REQUEST)


# ----------------------- CREDENTIALS AVAILABILITY -----------------------#
@api_view(["GET"])
@permission_classes([AllowAny])
def check_username(request):
    """Verify if the username is available"""
    username = request.headers.get("username")

    if User.objects.filter(username=username).exists():
        return Response({"available": False}, status=200)
    else:
        return Response({"available": True}, status=200)


# ----------------------- EMAIL -----------------------#
@api_view(["GET"])
@permission_classes([IsAuthenticated])
def get_first_email(request):
    """Returns the first email associated with the user in mailassistantdb"""
    user = request.user
    social_api_instance = get_object_or_404(SocialAPI, user=user)

    # TODO: update the code to handle when the user has several emails
    email = social_api_instance.email

    if email:
        return Response({"email": email}, status=200)
    else:
        return Response({"error": "No emails associated with the user"}, status=404)


@api_view(["POST"])
@permission_classes([IsAuthenticated])
def set_email_read(request, email_id):
    """Mark a specific email as read for the authenticated user"""
    user = request.user

    # Check if the email belongs to the authenticated user
    email = get_object_or_404(Email, user=user, id=email_id)

    # Update the read field
    email.read = True
    email.save()

    serializer = EmailReadUpdateSerializer(email)
    return Response(serializer.data, status=status.HTTP_200_OK)


@api_view(["POST"])
@permission_classes([IsAuthenticated])
def set_email_reply_later(request, email_id):
    """Mark a specific email for later reply for the authenticated user"""
    user = request.user

    email = get_object_or_404(Email, user=user, id=email_id)
    email.answer_later = True
    email.save()

    serializer = EmailReplyLaterUpdateSerializer(email)
    return Response(serializer.data, status=status.HTTP_200_OK)


@api_view(["GET"])
@permission_classes([IsAuthenticated])
def get_user_emails(request):
    """Retrieves and formats user emails grouped by category and priority"""
    user = request.user
    emails = Email.objects.filter(user=user).prefetch_related(
        "category", "bulletpoint_set"
    )

    emails = emails.annotate(
        has_rule=Exists(Rule.objects.filter(sender=OuterRef("sender"), user=user))
    )
    rule_id_subquery = Rule.objects.filter(sender=OuterRef("sender"), user=user).values(
        "id"
    )[:1]
    emails = emails.annotate(rule_id=Subquery(rule_id_subquery))

    # Set of all possible priorities
    all_priorities = {"Important", "Information", "Useless"}
    formatted_data = defaultdict(lambda: defaultdict(list))

    for email in emails:
        email_data = {
            "id": email.id,
            "id_provider": email.provider_id,
            "email": email.sender.email,
            "name": email.sender.name,
            "description": email.email_short_summary,
            "details": [
                {"id": bp.id, "text": bp.content} for bp in email.bulletpoint_set.all()
            ],
            "read": email.read,
            "rule": email.has_rule,
            "rule_id": email.rule_id,
        }
        formatted_data[email.category.name][email.priority].append(email_data)

    # Ensuring all priorities are present for each category
    for category in formatted_data:
        for priority in all_priorities:
            formatted_data[category].setdefault(priority, [])

    return Response(formatted_data, status=status.HTTP_200_OK)


######################## TESTING FUNCTIONS ########################
# TO TEST AUTH API
@api_view(["GET"])
@permission_classes([IsAuthenticated])
def authenticate_service_view(request):
    user = request.user
    email = request.headers.get("email")
    service = google_api.authenticate_service(user, email)

    if service is not None:
        # Return a success response, along with any necessary information
        return Response({"message": "Authentication successful"}, status=200)
    else:
        # Return an error response
        return Response({"error": "Failed to authenticate"}, status=400)


# TO TEST Gmail Save in BDD Last Email
@api_view(["GET"])
@permission_classes([IsAuthenticated])
def save_last_mail_view(request):
    user = request.user
    email = request.headers.get("email")
    service = google_api.authenticate_service(user, email)

    if service is not None:
        google_api.processed_email_to_bdd(request, service)
        return Response({"message": "Save successful"}, status=200)
    else:
        return Response({"error": "Failed to authenticate"}, status=400)


# [OUTLOOK] TO TEST Gmail Save in BDD Last Email
@api_view(["GET"])
@permission_classes([IsAuthenticated])
def save_last_mail_outlook(request):
    user = request.user
    email = request.headers.get("email")

    try:
        microsoft_api.processed_email_to_bdd(user, email)
        return Response({"message": "Save successful"}, status=200)
    except:
        return Response({"error": "Failed to authenticate"}, status=400)


# TO TEST Gmail GET the Mail from id
@api_view(["GET"])
@permission_classes([IsAuthenticated])
def get_mail_view(request):
    user = request.user
    email = request.headers.get("email")
    service = google_api.authenticate_service(user, email)

    if service is not None:
        subject, from_name, decoded_data, email_id, date = google_api.get_mail(
            service, 0, None
        )
        # Return a success response, along with any necessary information
        return Response(
            {
                "message": "Authentication successful",
                "email": {
                    "subject": subject,
                    "from_name": from_name,
                    "decoded_data": decoded_data,
                    "email_id": email_id,
                    "date": date,
                },
            },
            status=200,
        )
    else:
        # Return an error response
        return Response({"error": "Failed to authenticate"}, status=400)


# TO TEST Gmail GET Last Email
@api_view(["GET"])
@permission_classes([IsAuthenticated])
def get_mail_by_id_view(request):
    user = request.user
    email = request.headers.get("email")
    service = google_api.authenticate_service(user, email)
    mail_id = request.GET.get("email_id")

    if service is not None and mail_id is not None:

        subject, from_name, decoded_data, cc, bcc, email_id, date = google_api.get_mail(
            service, None, mail_id
        )
        # print(
        #     f"{Fore.CYAN}from_name: {from_name}, cc: {Fore.YELLOW}{cc}, bcc: {Fore.LIGHTGREEN_EX}{bcc}"
        # )

        # clean cc
        if cc:
            cc = tuple(item for item in cc if item is not None)

        # clean bcc
        if bcc:
            bcc = tuple(item for item in bcc if item is not None)

        return Response(
            {
                "message": "Authentication successful",
                "email": {
                    "subject": subject,
                    "from_name": from_name,
                    "decoded_data": decoded_data,
                    "cc": cc,
                    "bcc": bcc,
                    "email_id": email_id,
                    "date": date,
                },
            },
            status=200,
        )
    else:
        return Response({"error": "Failed to authenticate"}, status=400)


###############################################################################################################
######################## THESE FUNCTIONS WORKS ONLY WITH GMAIL => DEPRECATED & USELESS ########################
###############################################################################################################


"""@api_view(['GET'])
@permission_classes([IsAuthenticated])  
def get_user_emails(request):
    user = request.user
    emails = Email.objects.filter(id_user=user)
    serializer = UserEmailSerializer(emails, many=True)
    return Response(serializer.data, status=status.HTTP_200_OK)

@api_view(['GET'])
@permission_classes([IsAuthenticated])  
def get_email_bullet_points(request, email_id):
    user = request.user

    # Check if the email belongs to the authenticated user
    email = get_object_or_404(Email, id_user=user, id=email_id)

    bullet_points = BulletPoint.objects.filter(id_email=email)
    serializer = BulletPointSerializer(bullet_points, many=True)
    return Response(serializer.data, status=status.HTTP_200_OK)   
    
def logout_user(request):
    # \"\"\"Handle user logout.\"\"\"
    logout(request)
    return redirect('MailAssistant:login')
"""


######################## Answers to Mails ########################

"""# gets a template to answer in that form
def get_answer_template(mail_size):
    # samples to get work done as intended
    if mail_size<50:
        path = 'chemin_fichier_txt_small.txt'
    elif mail_size<100:
        path = 'chemin_fichier_txt_medium.txt'
    else:
        path = 'chemin_fichier_txt_large.txt'
    # getting data from file
    with open(path,'r',encoding='utf-8') as file:
        template = file
    return template

# gets the size (in words) of text
def get_size(text):
    text_size = len(text.split())
    return text_size
"""


######################## Search bar ########################

"""# decode using 'utf-8'
def decode_email_data(data):
    byte_code = base64.urlsafe_b64decode(data)
    return byte_code.decode("utf-8")"""

"""# goes through parts
def parse_parts(parts, from_name):
    for part in parts:
        # Check for nested parts
        if 'parts' in part:
            parse_parts(part['parts'], from_name)
        # Check for data in part
        data = part.get('data')
        if data:
            text = decode_email_data(data)
            print(f"From: {from_name}\nMessage: {text}\n")"""

"""# Function to extract value after colon for a given field
def extract_value(field,clear_text):
    # start = clear_text.index(field) + len(field)
    # end = clear_text[start:].index("\n") if "\n" in clear_text[start:] else len(clear_text)
    start = clear_text.find(field)
    if start == -1:  # if field is not found in clear_text
        return ""  # or return any default value you want
    
    start += len(field)
    end = clear_text[start:].find("\n")
    if end == -1:
        end = len(clear_text)
    final_text = re.sub(r"\[Model's drafted .+?\]", '', clear_text[start:start+end].strip())
    final_text = re.sub(r"\[Unknown\]", '', final_text.strip())
    final_text = re.sub(r"\[blank\]", '', final_text.strip())
    final_text = re.sub(r"Unknown", '', final_text.strip())
    final_text = re.sub(r"blank", '', final_text.strip())
    return final_text.strip()"""

"""# Function to extract value after colon for a given field
def extract_value_2(field,clear_text):
    # start = clear_text.index(field) + len(field)
    # end = clear_text[start:].index("\n") if "\n" in clear_text[start:] else len(clear_text)
    start = clear_text.find(field)
    if start == -1:  # if field is not found in clear_text
        return ""  # or return any default value you want
    
    start += len(field)
    end = clear_text[start:].find("\n")
    if end == -1:
        end = len(clear_text)
    final_text = re.sub(r"\[Model's drafted .+?\]", '', clear_text[start:start+end].strip())
    final_text = re.sub(r"\[Unknown\]", '', final_text.strip())
    final_text = re.sub(r"\[Blank\]", '', final_text.strip())
    final_text = re.sub(r"Unknown", '', final_text.strip())
    final_text = re.sub(r"Blank", '', final_text.strip())
    return final_text.strip()"""

'''# decompose text from user to key words for API (Google)
def gpt_langchain_decompose_search(chat_data):
    # Ensure chat_data is a list of chat messages
    if not isinstance(chat_data, list):
        raise ValueError("chat_data must be a list of chat messages")

    today = datetime.date.today()
    chat_string = '\n'.join(chat_data)  # Convert chat messages to a string

    # template = (
    # """Given the following chat:
    # {chat}

    # And current date:
    # {date}
    
    # From the chat:
    # 1. Identify the sender of the mail being referred to.
    # 2. Identify the recipient of the mail.
    # 3. Extract key details or keywords mentioned about the mail. These keywords should strictly relate to the content or subject of the mail and should not include names of the sender, recipient, or any date-related terms.
    # 4. Determine the starting date of the mail search range if mentioned. If not, leave it blank.
    # 5. Determine the ending date of the mail search range if mentioned. If not, leave it blank.

    # ---

    # From:
    # [Model's drafted sender]

    # To:
    # [Model's drafted recipient]

    # Key words (excluding sender, recipient, and date-related terms):
    # [Model's drafted key details]

    # Starting date:
    # [Model's drafted starting date in yyyy-mm-dd format]

    # Ending date:
    # [Model's drafted ending date in yyyy-mm-dd format]
    # """
    # )
    template = (
    """Given the following chat:
    {chat}

    Note: The current date is {date}. If no specific date is mentioned in the chat, leave the date fields blank.
    
    Using the details from the chat, provide the following information in the format described below:
    
    1. Sender of the mail being referred to.
    2. Recipient of the mail.
    3. Key details or keywords mentioned about the mail. These keywords should strictly relate to the content or subject of the mail and should not include names of the sender, recipient, or any date-related terms.
    4. The starting date of the mail search range if mentioned (leave blank if not specified).
    5. The ending date of the mail search range if mentioned (leave blank if not specified).

    ---

    From:
    [Model's drafted sender]

    To:
    [Model's drafted recipient]

    Key words (excluding sender, recipient, and date-related terms):
    [Model's drafted key details]

    Starting date (if not mentioned, leave this blank):
    [Model's drafted starting date in yyyy-mm-dd format]

    Ending date (if not mentioned, leave this blank):
    [Model's drafted ending date in yyyy-mm-dd format]
    """
    )


    system_message_prompt = SystemMessagePromptTemplate.from_template(template)
    chat_prompt = ChatPromptTemplate.from_messages([system_message_prompt])
    chat_completion = ChatOpenAI(temperature=0, openai_api_key=openai.api_key, openai_organization=openai.organization)
    text = chat_completion(chat_prompt.format_prompt(chat=chat_string, date=today).to_messages())

    clear_text = text.content.strip()
    print("clear_text: ",clear_text)
    
    try:
        from_text = extract_value("From:\n",clear_text)
        to_text = extract_value("To:\n",clear_text)
        key_words_text = extract_value("Key words (excluding sender, recipient, and date-related terms):\n",clear_text)
        starting_date_text = extract_value("Starting date (if not mentioned, leave this blank):\n",clear_text)
        ending_date_text = extract_value("Ending date (if not mentioned, leave this blank):\n",clear_text)
    except:
        from_text = extract_value_2("From: ",clear_text)
        to_text = extract_value_2("To: ",clear_text)
        key_words_text = extract_value_2("Key words (excluding sender, recipient, and date-related terms): ",clear_text)
        starting_date_text = extract_value_2("Starting date (if not mentioned, leave this blank): ",clear_text)
        ending_date_text = extract_value_2("Ending date (if not mentioned, leave this blank): ",clear_text)

    from_email,to_email = api_list[api_var].get_email_address(from_text,to_text)
    
    return from_email, to_email, starting_date_text, ending_date_text, key_words_text'''

"""# Questions asked for more details
def search_chat_reply(query_list):
    if query_list[0]==0: # from who
        assistant_question = "0"
    elif query_list[1]==0: # to who
        assistant_question = "1"
    elif query_list[2]==0: # start date
        assistant_question = "2"
    elif query_list[3]==0: # end date
        assistant_question = "3"
    elif query_list[4]==0: # key words
        assistant_question = "4"
    return assistant_question"""


"""# separate multiple mails (from a single mail) to different parts
def separate_concatenated_mails(decoded_text):
    # Using the given separator to split the mails
    separator = "________________________________"
    mails = decoded_text.split(separator)
    
    # Removing any empty strings from the list
    mails = [mail.strip() for mail in mails if mail.strip()]
    
    return mails"""

"""def raw_to_string(raw_data):
    # Decode the base64-encoded raw email
    decoded_bytes = base64.urlsafe_b64decode(raw_data.encode('ASCII'))
    # Convert the decoded bytes to a string using utf-8 encoding
    return decoded_bytes.decode('utf-8')"""

"""def extract_body_from_email(services,int_mail,id_mail):
    service = services['gmail.readonly']

    if int_mail!=None:
        # Call the Gmail API to fetch INBOX
        results = service.users().messages().list(userId='me',labelIds=['INBOX']).execute()
        messages = results.get('messages', [])
        if not messages:
            print('No new messages.')
            return
        else:
            message = messages[int_mail]
            msg_raw = service.users().messages().get(userId='me', id=message['id'], format='raw').execute()
    # 2 lines added to make it work for id as well
    elif id_mail!=None:
        msg_raw = service.users().messages().get(userId='me', id=id_mail, format='raw').execute()


    # Convert the raw data to a string
    email_str = raw_to_string(msg_raw)
    
    # Parse the email string
    msg = message_from_string(email_str)
    
    # Function to extract text/plain or text/html content from a given part
    def extract_content(part, content_type):
        if part.get_content_type() == content_type:
            return part.get_payload(decode=True).decode('utf-8')
        return None

    # Extract the body based on the email type
    if msg.is_multipart():
        # Handle multipart emails
        plain_text = None
        html_text = None
        
        for part in msg.walk():
            content_disposition = str(part.get('Content-Disposition'))
            
            # Skip any part that is an attachment
            if "attachment" in content_disposition:
                continue
            
            # Look for text/plain parts first
            if not plain_text:
                plain_text = extract_content(part, "text/plain")
            
            # If not found, then look for text/html parts
            if not html_text:
                html_text = extract_content(part, "text/html")
        
        # Return text/plain content if found, otherwise return text/html content
        return plain_text or html_text or ""  # Return an empty string if no body content was found
    else:
        # Handle single-part emails
        return msg.get_payload(decode=True).decode('utf-8')

# Usage example:
# raw_email_data = msg['raw']  # Assuming you've fetched the raw email using the Gmail API
# email_body = extract_body_from_email(raw_email_data)"""


######################## Read Mails ########################

"""# get categories from database (no data base set)
def get_db_categories():
    # access database
    category_list = {
    'Esaip':"Ecole d'ingénieur",
    'Entreprenariat':"Tout ce qui est en lien avec l'entreprenariat",
    'Subscriptions': 'Pertaining to periodic payment plans for services or products.',
    'Miscellaneous': 'Items, topics, or subjects that do not fall under any other specific category or for which a dedicated category has not been established.'
    }
    return category_list"""


# TO UPDATE
"""
@api_view(['GET'])
@permission_classes([IsAuthenticated])
def get_user_login(request):
    try:
        user = Users.objects.get(id_user=request.user.id)
        serializer = UserLoginSerializer(user)
        return Response(serializer.data)
    except Users.DoesNotExist:
        return Response({"error": "User not found."}, status=404)"""

"""
# TODO: Change later with the list of email of the user saved in a BD for optimization
@api_view(['GET'])
@permission_classes([IsAuthenticated])
def find_user_view(request):
    user = request.user
    email = request.headers.get('email')
    search_query = request.GET.get('query')
    social_api = get_object_or_404(SocialAPI, user=user, email=email)    
    type_api = social_api.type_api

    if search_query:
        if type_api == 'google':
            services = google_api.authenticate_service(user, email)
            found_users = google_api.find_user_in_emails(services, search_query)
        elif type_api == 'microsoft':
            access_token = microsoft_api.refresh_access_token(microsoft_api.get_social_api(user, email))
            found_users = google_api.find_user_in_emails(access_token, search_query)

        return Response(found_users, safe=False, status=200)
    else:
        return Response({"error": "Failed to authenticate or no search query provided"}, status=400)"""


'''@api_view(['GET'])
@permission_classes([IsAuthenticated])
def get_parsed_contacts(request):
    """Returns a list of parsed unique contacts"""
    return forward_request(request._request, 'get_parsed_contacts')'''


'''@api_view(['GET'])
@permission_classes([IsAuthenticated])
def get_unique_email_senders_view(request):
    """Fetches unique email senders' information, combining data from user's contacts and email senders."""
    return forward_request(request._request, 'get_unique_email_senders')'''

'''# THEO API TEST
@api_view(['GET'])
@permission_classes([AllowAny])
def get_message(request):
    """Retrieve and return the data of the first message"""
    # Just getting the first message for simplicity.
    message = Message.objects.first() 
    serializer = MessageSerializer(message)
    return Response(serializer.data)'''


"""@api_view(['GET'])
@permission_classes([IsAuthenticated])  # Ensure the user is authenticated
def get_email_bullet_points(request, email_id):
    user = request.user

    # Check if the email belongs to the authenticated user
    email = get_object_or_404(Email, id_user=user, id=email_id)

    bullet_points = BulletPoint.objects.filter(id_email=email)
    serializer = BulletPointSerializer(bullet_points, many=True)
    return Response(serializer.data, status=status.HTTP_200_OK)"""


'''
importance_list = {
    "Important": 'Items or messages that are of high priority, do not contain offers to "unsubscribe", and require immediate attention or action.',
    "Information": 'Details that are relevant and informative but may not require immediate action. Does not contain offers to "unsubscribe".',
    "Useless": 'Items or messages that contain offers to "unsubscribe", might not be relevant to all recipients, are redundant, or do not provide any significant value.',
}
user_description = "Enseignant chercheur au sein d'une école d'ingénieur ESAIP."

response_list = {
    "Answer Required": "Message requires an answer.",
    "Might Require Answer": "Message might require an answer.",
    "No Answer Required": "No answer is required.",
}
relevance_list = {
    "Highly Relevant": "Message is highly relevant to the recipient.",
    "Possibly Relevant": "Message might be relevant to the recipient.",
    "Not Relevant": "Message is not relevant to the recipient.",
}


def processed_email_to_bdd(request, services):
    subject, from_name, decoded_data, cc, bcc, email_id = google_api.get_mail(
        services, 0, None
    )  # microsoft non fonctionnel

    if not Email.objects.filter(provider_id=email_id).exists():

        # Check if data is decoded, then format it
        if decoded_data:
            decoded_data = format_mail(decoded_data)

        # Get user categories
        category_list = get_db_categories(request.user)

        # print("DEBUG -------------> category", category_list)

        # Process the email data with AI/NLP
        topic, importance, answer, summary, sentence, relevance, importance_explain = (
            gpt_langchain_response(subject, decoded_data, category_list)
        )

        # print("TEST -------------->", from_name, "TYPE ------------>", type(from_name))
        # sender_name, sender_email = separate_name_email(from_name) => OLD USELESS
        sender_name, sender_email = from_name[0], from_name[1]

        # Fetch or create the sender
        sender, created = Sender.objects.get_or_create(
            name=sender_name, email=sender_email, user=request.user
        )  # assuming from_name contains the sender's name

        print("DEBUG ----------------> topic", topic)
        # Get the relevant category based on topic or create a new one (for simplicity, I'm getting an existing category)
        category = Category.objects.get_or_create(name=topic, user=request.user)[0]

        provider = "Gmail"

        try:
            # Create a new email record
            email_entry = Email.objects.create(
                provider_id=email_id,
                email_provider=provider,
                email_short_summary=sentence,
                content=decoded_data,
                subject=subject,
                priority=importance[0],
                read=False,  # Default value; adjust as necessary
                answer_later=False,  # Default value; adjust as necessary
                sender=sender,
                category=category,
                user=request.user,
            )

            # If the email has a summary, save it in the BulletPoint table
            if summary:
                # Split summary by line breaks
                lines = summary.split("\n")

                # Filter lines that start with '- ' which indicates a bullet point
                bullet_points = [
                    line[2:].strip() for line in lines if line.strip().startswith("- ")
                ]

                for point in bullet_points:
                    BulletPoint.objects.create(content=point, email=email_entry)
        except IntegrityError:
            print(
                f"An error occurred when trying to create an email with provider_id {email_id}. It might already exist."
            )

        # Debug prints
        print("topic:", topic)
        print("importance:", importance)
        print("answer:", answer)
        print("summary:", summary)
        print("sentence:", sentence)
        print("relevance:", relevance)
        print("importance_explain:", importance_explain)

    else:
        print(f"Email with provider_id {email_id} already exists.")

    # return email_entry  # Return the created email object, if needed
    return


# strips text of unnecessary spacings
def format_mail(text):
    # Delete links
    text = re.sub(r"<http[^>]+>", "", text)
    # Delete patterns like "[image: ...]"
    text = re.sub(r"\[image:[^\]]+\]", "", text)
    # Convert Windows line endings to Unix line endings
    text = text.replace("\r\n", "\n")
    # Remove spaces at the start and end of each line
    text = "\n".join(line.strip() for line in text.split("\n"))
    # Delete multiple spaces
    text = re.sub(r" +", " ", text)
    # Reduce multiple consecutive newlines to two newlines
    text = re.sub(r"\n{3,}", "\n\n", text)

    return text


def fill_lists(categories, percentages):
    base_categories = ["Important", "Information", "Useless"]

    # Determine which category is in the list
    first_category = categories[0]

    # Remove the category found from the base list
    base_categories.remove(first_category)

    # Construct the new categories list based on the first category
    for i in range(1, 3):
        if not categories[i]:
            categories[i] = base_categories.pop(0)
            percentages[i] = "0%"

    return categories, percentages


def get_db_categories(current_user):
    # Query categories specific to the current user from the database.
    categories = Category.objects.filter(user=current_user)

    # Construct the category_list dictionary from the queried data.
    category_list = {category.name: category.description for category in categories}

    return category_list


def separate_name_email(s):
    """
    Separate "Name <email>" or "<email>" into name and email.

    Args:
    - s (str): Input string of format "Name <email>" or "<email>"

    Returns:
    - (str, str): (name, email). If name is not present, it returns (None, email)
    """

    # Regex pattern to capture Name and Email separately
    match = re.match(r"(?:(.*)\s)?<(.+@.+)>", s)
    if match:
        name, email = match.groups()
        return name.strip() if name else None, email
    else:
        return None, None


# TODO: Put in gpt_3_5_turbo.py AFTER testing
# REMOVE hardcoded variables


# Summarize and categorize an email
def gpt_langchain_response(subject, decoded_data, category_list):
    template = """Given the following email:

    Subject:
    {subject}

    Text:
    {text}

    And user description:

    Description:
    {user}

    Using the provided categories:

    Topic Categories:
    {category}

    Importance Categories:
    {importance}

    Response Categories:
    {answer}

    Relevance Categories:
    {relevance}

    1. Please categorize the email by topic, importance, response, and relevance corresponding to the user description.
    2. In French: Summarize the following message
    3. In French: Provide a short sentence summarizing the email.

    ---

    Topic Categorization: [Model's Response for Topic Category]

    Importance Categorization (Taking User Description into account and only using Importance Categories):
    - Category 1: [Model's Response for Importance Category 1]
    - Percentage 1: [Model's Percentage for Importance Category 1]
    - Category 2: [Model's Response for Importance Category 2]
    - Percentage 2: [Model's Percentage for Importance Category 2]
    - Category 3: [Model's Response for Importance Category 3]
    - Percentage 3: [Model's Percentage for Importance Category 3]

    Response Categorization: [Model's Response for Response Category]

    Relevance Categorization: [Model's Response for Relevance Category]

    Résumé court en français: [Model's One-Sentence Summary en français without using response/relevance categorization]

    Résumé en français (without using importance, response or relevance categorization):
    - [Model's Bullet Point 1 en français]
    - [Model's Bullet Point 2 en français]
    ...
    """

    system_message_prompt = SystemMessagePromptTemplate.from_template(template)
    chat_prompt = ChatPromptTemplate.from_messages([system_message_prompt])
    # get a chat completion from the formatted messages
    chat = ChatOpenAI(
        temperature=0,
        openai_api_key="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",
        openai_organization="org-YSlFvq9rM1qPzM15jewopUUt",
    )
    # This line does not work (Augustin)
    response = chat(
        chat_prompt.format_prompt(
            user=user_description,
            category=category_list,
            importance=importance_list,
            answer=response_list,
            subject=subject,
            text=decoded_data,
            relevance=relevance_list,
        ).to_messages()
    )

    clear_response = response.content.strip()
    print("full response: ", clear_response)

    # Extracting Topic Categorization
    topic_category = clear_response.split("Topic Categorization: ")[1].split("\n")[0]

    # Extracting Importance/Action Categorization
    importance_categories = []
    importance_percentages = []
    for i in range(1, 4):
        cat_str = f"Category {i}: "
        perc_str = f"Percentage {i}: "
        importance_categories.append(clear_response.split(cat_str)[1].split("\n")[0])
        importance_percentages.append(clear_response.split(perc_str)[1].split("\n")[0])

    importance_categories, importance_percentages = fill_lists(
        importance_categories, importance_percentages
    )

    # Extracting Response Categorization
    response_category = clear_response.split("Response Categorization: ")[1].split(
        "\n"
    )[0]

    # Extracting Relevance Categorization
    relevance_category = clear_response.split("Relevance Categorization: ")[1].split(
        "\n"
    )[0]

    # Extracting one sentence summary
    short_sentence = clear_response.split("Résumé court en français: ")[1].split("\n")[
        0
    ]

    # # Extracting Summary
    # summary_start = clear_response.index("Résumé en français:") + len("Résumé en français:")
    # summary_end = clear_response[summary_start:].index("\n\n") if "\n\n" in clear_response[summary_start:] else len(clear_response)
    # summary_list = clear_response[summary_start:summary_start+summary_end].strip().split("\n- ")[1:]
    # summary_text = "\n".join(summary_list)

    # Finding start of the summary
    match = re.search(
        r"Résumé en français(\s\(without using importance, response or relevance categorization\))?:",
        clear_response,
    )

    if match:
        # Adjusting the start index based on the match found
        summary_start = match.end()
    else:
        # Fallback or default behavior if the pattern is not found
        summary_start = -1  # Or handle this case as needed

    # Finding the end of the summary
    summary_end = clear_response.find("\n\n", summary_start)
    if (
        summary_end == -1
    ):  # If there's no double newline after the start, consider till the end of the string
        summary_end = len(clear_response)

    # Extracting the summary if a valid start index was found
    if summary_start != -1:
        summary_text = clear_response[summary_start:summary_end].strip()
    else:
        summary_text = "Summary not found."

    """ OLD TO DELETE (only Theo can delete)
    summary_start = clear_response.find("Résumé en français:") + len("Résumé en français:")

    # Finding the end of the summary
    summary_end = clear_response.find("\n\n", summary_start)
    if summary_end == -1:  # If there's no double newline after the start, consider till the end of the string
        summary_end = len(clear_response)

    # Extracting the summary
    summary_text = clear_response[summary_start:summary_end].strip()
    # if summary_text.startswith("- "):  # Remove any leading "- " from the extracted text
    #     summary_text = summary_text[2:].strip()"""

    # Output results
    # print("Topic Category:", topic_category)
    # print("Importance Categories:", importance_categories)
    # print("Importance Percentages:", importance_percentages)
    # print("Response Category:", response_category)
    # print("Relevance Category:", relevance_category)
    # print("Short Sentence:", short_sentence)
    # print("Summary Text:", summary_text)

    return (
        topic_category,
        importance_categories,
        response_category,
        summary_text,
        short_sentence,
        relevance_category,
        importance_percentages,
    )
'''<|MERGE_RESOLUTION|>--- conflicted
+++ resolved
@@ -213,13 +213,8 @@
             except json.JSONDecodeError:
                 return {"error": "Invalid categories data"}
 
-<<<<<<< HEAD
         # Creation of the Other/default category => TO UPDATE WITH THE LANGUAGE
         default_category = Category(name="Autres", description="Choose this category only as a last resort, if you can't place the mail in any other category", user=user)
-=======
-        # TODO: UPDATE WITH THE LANGUAGE => translate it in the UI
-        default_category = Category(name="Others", description="", user=user)
->>>>>>> 0e3969ab
         default_category.save()
 
         return {"message": "User data saved successfully"}
