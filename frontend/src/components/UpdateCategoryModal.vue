--- conflicted
+++ resolved
@@ -64,11 +64,8 @@
 import { fetchWithToken } from '../router/index.js';
 import { ref, watch, defineProps, defineEmits } from 'vue';
 import { XMarkIcon } from '@heroicons/vue/20/solid';
-<<<<<<< HEAD
 import { API_BASE_URL } from '@/main';
-=======
 import { onMounted } from 'vue';
->>>>>>> 13e29d91
 
 const props = defineProps({
   isOpen: Boolean,
