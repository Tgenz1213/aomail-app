--- conflicted
+++ resolved
@@ -8,16 +8,13 @@
 export const IMPORTANT = "important";
 export const INFORMATIVE = "informative";
 export const USELESS = "useless";
-<<<<<<< HEAD
 export const DEFAULT_CATEGORY = "Others";
-=======
 export const ANSWER_REQUIRED = "Answer Required";
 export const MIGHT_REQUIRE_ANSWER = "Might Require Answer";
 export const NO_ANSWER_REQUIRED = "No Answer Required";
 export const HIGHLY_RELEVANT = "Highly Relevant";
 export const POSSIBLY_RELEVANT = "Possibly Relevant";
 export const NOT_RELEVANT = "Not Relevant";
->>>>>>> 4c8770a9
 export const POP_UP_ERROR_COLOR = "bg-red-200/[.89] border border-red-400";
 export const POP_UP_SUCCESS_COLOR = "bg-green-200/[.89] border border-green-400";
 export const AOMAIL_SEARCH_KEY = "aomail";
