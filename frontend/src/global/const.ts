<<<<<<< HEAD
export const VERSION = "v 1.0.6"
=======
export const VERSION = "v 1.1.0";
>>>>>>> ea045a74
export const BASE_URL = `https://${process.env.VUE_APP_ENV}.aomail.ai/`;
export const API_BASE_URL = `https://${process.env.VUE_APP_ENV}.aomail.ai/aomail/`;
export const MICROSOFT = "microsoft";
export const GOOGLE = "google";
export const YAHOO = "yahoo";
export const APPLE = "apple";
export const IMPORTANT = "important";
export const INFORMATIVE = "informative";
export const USELESS = "useless";
export const POP_UP_ERROR_COLOR = "bg-red-200/[.89] border border-red-400";
export const POP_UP_SUCCESS_COLOR = "bg-green-200/[.89] border border-green-400";
export const ALLOWED_THEMES = ["light", "dark"];
export const ALLOWED_LANGUAGES = ["french", "american", "german", "russian", "spanish", "chinese", "indian"] as const;
export type AllowedLanguageType = (typeof ALLOWED_LANGUAGES)[number];
export const UNAUTHENTICATED_URLS = [
    `${BASE_URL}`,
    `${BASE_URL}signup`,
    `${BASE_URL}signup-link`,
    `${BASE_URL}password-reset-link`,
    `${BASE_URL}reset-password-form`,
    `${BASE_URL}not-authorized`,
];
export const STRIPE_PUBLISHABLE_KEY =
    "pk_live_51Q9kHvK8H3QtVm1poy56IRXxMg7VUycAoIz7v6WWS1RoupyTQjO1MvNt1o6H3xAHW9fylKUyEFbnJgB5KYhuKDra00ob4EvFBO";
export const SUBSCRIPTION_MANAGEMENT_URL = "https://billing.stripe.com/p/login/6oE9AK5iOe0ycs8fYY";<|MERGE_RESOLUTION|>--- conflicted
+++ resolved
@@ -1,8 +1,4 @@
-<<<<<<< HEAD
-export const VERSION = "v 1.0.6"
-=======
 export const VERSION = "v 1.1.0";
->>>>>>> ea045a74
 export const BASE_URL = `https://${process.env.VUE_APP_ENV}.aomail.ai/`;
 export const API_BASE_URL = `https://${process.env.VUE_APP_ENV}.aomail.ai/aomail/`;
 export const MICROSOFT = "microsoft";
