--- conflicted
+++ resolved
@@ -144,13 +144,6 @@
     priceSuffix?: string;
 }
 
-<<<<<<< HEAD
-export type Message = {
-    textHtml: string;
-    isUser: boolean;
-    buttonOptions?: KeyValuePair[];
-};
-=======
 export interface AomailSearchFilter {
     advanced?: boolean;
     emailProvider?: string[];
@@ -189,4 +182,9 @@
     body?: string;
     dateFrom?: string; // Format allowed: YYYY-MM-DD
 }
->>>>>>> 4c8770a9
+
+export type Message = {
+    textHtml: string;
+    isUser: boolean;
+    buttonOptions?: KeyValuePair[];
+};