--- conflicted
+++ resolved
@@ -109,16 +109,6 @@
 
 export interface AiRecipient {
     username: string;
-<<<<<<< HEAD
-    email: string[];
-}
-
-export type Message = {
-    textHtml: string;
-    isUser: boolean;
-    buttonOptions?: KeyValuePair[];
-};
-=======
     email: string | { username: string; email: string }[];
   }  
 
@@ -137,4 +127,9 @@
     label: string;
     priceSuffix?: string;
 }
->>>>>>> 8eec9005
+
+export type Message = {
+    textHtml: string;
+    isUser: boolean;
+    buttonOptions?: KeyValuePair[];
+};