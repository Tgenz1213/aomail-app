import { Component as VueComponent } from "vue";

export interface KeyValuePair {
    key: string;
    value: string;
}

export interface EmailSender {
    id?: number;
    username: string;
    email: string;
}

export interface Category {
    name: string;
    description: string;
}

export interface NavigationPage {
    name: string;
    href: string;
    icon: VueComponent;
    current?: boolean;
}

<<<<<<< HEAD

export interface Email {
    id: string;
    subject: string;
    sender: {
        name: string;
        email: string;
    };
    sentDate: string;
    sentTime: string;
    priority: 'important' | 'informative' | 'useless';
    category: string;
    read: boolean;
    answer_later: boolean;
    oneLineSummary: string;
    shortSummary: string;
    html_content?: string;
    flags: {
        meeting: boolean;
        newsletter: boolean;
        notification: boolean;
        scam: boolean;
        spam: boolean;
    };
    hasAttachments: boolean;
    attachments?: Array<{
        attachmentId: string;
        attachmentName: string;
    }>;
    rule: {
        hasRule: boolean;
        ruleId?: string;
    };
=======
interface Sender {
    email: string;
    name: string;
}

interface EmailRule {
    hasRule: boolean;
    ruleId: number;
}

interface EmailAttachment {
    attachmentName: string;
    attachmentId: number;
}

interface EmailFlags {
    spam: boolean;
    scam: boolean;
    newsletter: boolean;
    notification: boolean;
    meeting: boolean;
}

export interface Email {
    id: number;
    subject: string;
    sender: Sender;
    providerId: string;
    shortSummary: string;
    oneLineSummary: string;
    cc: Sender[];
    bcc: Sender[];
    read: boolean;
    answerLater: boolean;
    rule: EmailRule;
    hasAttachments: boolean;
    attachments: EmailAttachment[];
    sentDate: string | null;
    sentTime: string | null;
    answer: string;
    relevance: string;
    priority: string;
    flags: EmailFlags;
>>>>>>> 90ad0114
}<|MERGE_RESOLUTION|>--- conflicted
+++ resolved
@@ -23,41 +23,6 @@
     current?: boolean;
 }
 
-<<<<<<< HEAD
-
-export interface Email {
-    id: string;
-    subject: string;
-    sender: {
-        name: string;
-        email: string;
-    };
-    sentDate: string;
-    sentTime: string;
-    priority: 'important' | 'informative' | 'useless';
-    category: string;
-    read: boolean;
-    answer_later: boolean;
-    oneLineSummary: string;
-    shortSummary: string;
-    html_content?: string;
-    flags: {
-        meeting: boolean;
-        newsletter: boolean;
-        notification: boolean;
-        scam: boolean;
-        spam: boolean;
-    };
-    hasAttachments: boolean;
-    attachments?: Array<{
-        attachmentId: string;
-        attachmentName: string;
-    }>;
-    rule: {
-        hasRule: boolean;
-        ruleId?: string;
-    };
-=======
 interface Sender {
     email: string;
     name: string;
@@ -101,5 +66,4 @@
     relevance: string;
     priority: string;
     flags: EmailFlags;
->>>>>>> 90ad0114
 }