import { Component as VueComponent } from "vue";

export interface KeyValuePair {
    key: string;
    value: string;
}

export interface EmailSender {
    id?: number;
    username: string;
    email: string;
}

export interface Category {
    name: string;
    description: string;
}

export interface NavigationPage {
    name: string;
    href: string;
    icon: VueComponent;
    current?: boolean;
}

interface Sender {
    email: string;
    name: string;
}

interface EmailRule {
    hasRule: boolean;
    ruleId: number;
}

interface EmailAttachment {
    attachmentName: string;
    attachmentId: number;
}

interface EmailFlags {
    spam: boolean;
    scam: boolean;
    newsletter: boolean;
    notification: boolean;
    meeting: boolean;
}

// (Augustin) under dev
export interface Email {
    id: number;
    subject: string;
    sender: Sender;
    providerId: string;
    shortSummary: string;
    oneLineSummary: string;
    cc: Sender[];
    bcc: Sender[];
    read: boolean;
    answerLater: boolean;
    rule: EmailRule;
    hasAttachments: boolean;
    attachments: EmailAttachment[];
    sentDate: string | null;
    sentTime: string | null;
    answer: boolean;
    relevance: string;
    priority: string;
    flags: EmailFlags;
<<<<<<< HEAD
    category: Category;
}
=======
    // to delete after Search.vue is finished
    category?: string;
    htmlContent?: string;
}
>>>>>>> 2ef03f30
<|MERGE_RESOLUTION|>--- conflicted
+++ resolved
@@ -67,12 +67,7 @@
     relevance: string;
     priority: string;
     flags: EmailFlags;
-<<<<<<< HEAD
-    category: Category;
-}
-=======
     // to delete after Search.vue is finished
     category?: string;
     htmlContent?: string;
 }
->>>>>>> 2ef03f30
