{
  "Global action": {
    "cancel": "Cancel",
    "delete": "delete",
    "create": "Create",
    "category": "Category",
    "searchbar_search": "search",
<<<<<<< HEAD
    "update" : "update"
  },
  
    "UserLogin_vue": {
      "connect_account": "Connect to your account",
      "id_name": "Username",
      "password": "password",
      "forgotten_password": "password forgotten ?",
      "login": "Login",
      "do_not_have_account": "You don't have an account ?",
      "free_trial": "Begin your free trial"
    },

    "SignUp_p1_vue": {
      "sign_up": "Sign up",
      "username": "Username",
      "password": "Password",
      "password_confirm": "Confirm password",
      "continue": "Continue",
      "Theme": "Theme",
      "Colors" : "Colors",
      "create_categorie": "Create your different categories in which you want the assistant to place automatically your emails.",
      "categorie_description": "Brief description of the categorie",
      "description": "This description will enable the assistant to understand the category",
      "infos" : "Whant to know more ?",
      "add_categorie" : "Add a categorie",
      "add_another_categorie" : "Add another categorie ?",
      "modify_category": "Modify a category",
      "category_name": "Category name",
      "you_have_an_account": "You have an account ?",
      "Login": "Log in"
    },

    "SignUp_p2_vue": {
      "titre": "Register to MailAssistant",
      "Gmail": "Link a Gmail account",
      "Outlook": "Link a Outlook account",
      "Google": "Link your Google account",
      "link_Outlook_account": "Link your Outlook account",
      
      "tools_presentation" : "Tools presentation",
      "work_in_progress": "Work in progress",
      "finish_inscription": "Finalize your inscription",
      "some_infos_on_data_confidentiality" : "Some infos on data confidentiality"
    },

    "Home_vue": { 
      "no_new_email": "No new email",
      "click_to_see_the_summary": "Click to see the summary",
      "open": "Open",
      "suppof": "Suppression of",
      "answer": "Answer",
      "Mes_données": "My data",
      "additional_actions" : "Additional actions",
      "change_the_rule" : "Change the rule",
      "create_a_rule" : "create a rule",
      "reply_later" : "Reply later",
      "transfer": "Transfer",
      "read" : "Read",
      "notif3": "unread",
      "you_received" : "You received",
      "useless_email" : "useless email",
      "useless_mails" : "useless mails",
      "click_to_see_the_mail" : "Click to see the mail",
      "block" : "Block",
      "You_read_recently" : "You read recently",
      "I_m" : "I'm",
      "going_to_clean_automatically" : "going to clean automatically",
      "the_mail_you_have_read" : "the mail you have read",
      "You_have" : "You have",
      "rules" : "rule",
      "link" : "link",
      "at_this_category" : "at this category.",
      "Warning_for_deleting_the_category" : " Deleting the category will also result in deleting all associated rules",
      "delete" : "Delete"
    },

    "settings_navigation": { 
      "Preferences": "Preferences",
      "my_account": "My account",
      "subscription": "Subscription",
      "my_data": "My data",

      "change_my_username_or_my_password": "Change my username or my password",
      "username" : "username",
      "new_password" : "new password",
      "Confirm" : "Confirm your new password",
      "modify" : "Modify",
      "delete_account" : "Delete your account",
      "confirmer_delete_account" : "Confirm the deletion of my account (non-reversible action)",
      "delete" : "Delete"
    },

    "settings_navigation2": { 
      "titre": "My Subscription",
      "titre2": "My data",
      "notif": "Work in progress",
      "titre3": "My preferences",
      "Theme": "Theme",
      "Langue" : "Language",
      "Colors" : "Colors",
      "unlink_my_email" : "unlink my email",
      "this_feature_is_under_test" : "This feature is under test. Avoid at all costs to link and untie an email address because Ao will have trouble receiving emails properly."
    },

    "settings_navigation3": { 
      "update_my_description": "Update my description",
      "Link_a_new_email_address": "Link a new email address",
      "link": "Link",
      "Outlook": "Link my Outlook account",
      "Google": "Link my Google account",
      "Langue" : "Language",
      "Colors" : "Colors",
      "unlink" : "unlink my email",
      "Test function" : "This feature is under test. Avoid at all costs to link and untie an email address because Ao will have trouble receiving emails properly."
    },

    "Rules_vue": {
      "assistant_rules": "Assistant rules",
      "catégorie": "catégorie :",
      "priotity": "priority : ",
      "blocked_mail": "blocked email",
      "create_rules" : "click to create a rule"
    },

    "Transfer_vue": {
      "AI_assistant": "AI assistant",
      "manual_search": "Manual Search",
      "recipient": "Recipient",
      "subject": "Subject",
      "send" : "dend"
    },

    "Search_vue": {
      "AI_assistant": "AI assistant",
      "Search_button": "Search",
      "negative_results": "Negative results",
      "manual_Search": "Manual Search"
    },

    "New_vue": {
      "AI_assistant": "AI assistant",
      "enter_manually": "Enter manually",
      "recipient": "Recipient",
      "subject": "Subject",
      "options": "Open options",
      "send": "Send"
    },

    "Answer_vue": {
      "AI_assistant": "AI assistant",
      "enter_manually": "Enter manually",
      "recipient": "Recipient",
      "send": "Send"
    },

    "401_vue": {
      "you_are_not_connected": "You are not connected",
      "redirection_to_login": "You will be redirected to the login page in"
    },

    "404_vue": {
      "page_not_found": "404 - Page Not Found",
      "page_does_not_exist": "The page you are looking for does not exist"
    },

    "StripepaymentSuccess_vue": {
      "payment_successful": "Payment Successful",
      "product":"product",
      "thank_you": "Your payment was successful. Thank you for your purchase!"
    },

    "StripepaymentFailed_vue": {
      "payment_not_successful": "The payment was not successful",
      "product":"product",
      "payment_not_successful_try_again": "Your payment was not successful. Please try again !"
    },

    "ReplyLater_vue": {
      "reply_later": "Reply later",
      "no_emails_to_reply_later": "No emails to reply later",
      "click_to_see_the_summary": "click to see the summary",
      "open": "Open",
      "answer": "Reply",
      "Remove_from_reply_later" : "Remove from reply later mails",
      "additional_actions" : "Additional actions",
      "transfer": "transfer",
      "change_the_rule" : "Change the rule",
      "create_a_rule" : "create a rule"
    },

    "Newcategory_vue": {
      "new_categorie": "Create a new category.",
      "categorie_description": "Brief description of the categorie",
      "description_for_tha_assistant": "This description will enable the assistant to understand the category",
      "category_name": "Category name"
    },

    "UpdateCategoryModal_vue": {
      "modify_a_category": "Modify a category",
      "category_name": "Name of the category ",
      "description_of_the_category": "Brief description of the categorie",
      "description_of_the_category_for_the_assistant": "This description will enable the assistant to understand the category"
    },

    "Seerules_vue": {
      "new_rules": "New rules",
      "category": "Category",
      "no_category_defined": "No category defined",
      "no_priority_defined": "No priority defined",
      "Important": "Important",
      "Informative": "Informative",
      "Useless": "Useless",
      "blocked_mail": "Block the mails"
    },

    "SeeMail_vue": {
      "more_actions": "More actions",
      "answer": "Answer",
      "read": "Read",
      "select_tab": "Select a tab",
      "mail_resume": "email resume",
      "full_mail": "Full email"
    },

    "languages": {
      "french": "French 🇫🇷",
      "american": "American 🇺🇸",
      "german": "German 🇩🇪",
      "russian": "Russian 🇷🇺",
      "spanish": "Spanish 🇪🇸",
      "chinese": "Chinese 🇨🇳",
      "indian": "Hindi 🇮🇳"
    },

    "UpdateRule_vue": {
      "modify_the_rules": "Modify the rules",
      "category": "Category",
      "no_category_defined": "No category defined",
      "no_priority": "No priority defined",
      "important": "Important",
      "informative": "Informative",
      "useless": "Useless",
      "block_the_mail": "Block the mails",
      "modify" : "Modify"
    }
  }
=======
    "update": "update"
  },
  "UserLogin_vue": {
    "connect_account": "Connect to your account",
    "id_name": "Username",
    "password": "password",
    "forgotten_password": "password forgotten ?",
    "login": "Login",
    "do_not_have_account": "You don't have an account ?",
    "free_trial": "Begin your free trial"
  },
  "SignUp_p1_vue": {
    "sign_up": "Sign up",
    "username": "Username",
    "password": "Password",
    "password_confirm": "Confirm password",
    "continue": "Continue",
    "Theme": "Theme",
    "Colors": "Colors",
    "create_categorie": "Create your different categories in which you want the assistant to place automatically your emails.",
    "categorie_description": "Brief description of the categorie",
    "description": "This description will enable the assistant to understand the category",
    "infos": "Whant to know more ?",
    "add_categorie": "Add a categorie",
    "add_another_categorie": "Add another categorie ?",
    "modify_category": "Modify a category",
    "category_name": "Category name",
    "you_have_an_account": "You have an account ?",
    "Login": "Log in"
  },
  "SignUp_p2_vue": {
    "titre": "Register to MailAssistant",
    "Gmail": "Link a Gmail account",
    "Outlook": "Link a Outlook account",
    "Google": "Link your Google account",
    "link_Outlook_account": "Link your Outlook account",
    "tools_presentation": "Tools presentation",
    "work_in_progress": "Work in progress",
    "finish_inscription": "Finalize your inscription",
    "some_infos_on_data_confidentiality": "Some infos on data confidentiality"
  },
  "Home_vue": {
    "no_new_email": "No new email",
    "click_to_see_the_summary": "Click to see the summary",
    "open": "Open",
    "suppof": "Suppression of",
    "answer": "Answer",
    "Mes_données": "My data",
    "additional_actions": "Additional actions",
    "change_the_rule": "Change the rule",
    "create_a_rule": "create a rule",
    "reply_later": "Reply later",
    "transfer": "Transfer",
    "read": "Read",
    "notif3": "unread",
    "you_received": "You received",
    "useless_email": "useless email",
    "useless_mails": "useless mails",
    "click_to_see_the_mail": "Click to see the mail",
    "block": "Block",
    "You_read_recently": "You read recently",
    "I_m": "I'm",
    "going_to_clean_automatically": "going to clean automatically",
    "the_mail_you_have_read": "the mail you have read",
    "You_have": "You have",
    "rules": "rule",
    "link": "link",
    "at_this_category": "at this category.",
    "Warning_for_deleting_the_category": " Deleting the category will also result in deleting all associated rules",
    "delete": "Delete"
  },
  "settings_navigation": {
    "Preferences": "Preferences",
    "my_account": "My account",
    "subscription": "Subscription",
    "my_data": "My data",
    "change_my_username_or_my_password": "Change my username or my password",
    "username": "username",
    "new_password": "new password",
    "Confirm": "Confirm your new password",
    "modify": "Modify",
    "delete_account": "Delete your account",
    "confirmer_delete_account": "Confirm the deletion of my account (non-reversible action)",
    "delete": "Delete"
  },
  "settings_navigation2": {
    "titre": "My Subscription",
    "titre2": "My data",
    "notif": "Work in progress",
    "titre3": "My preferences",
    "Theme": "Theme",
    "Langue": "Language",
    "Colors": "Colors",
    "unlink_my_email": "unlink my email",
    "this_feature_is_under_test": "This feature is under test. Avoid at all costs to link and untie an email address because Ao will have trouble receiving emails properly."
  },
  "settings_navigation3": {
    "update_my_description": "Update my description",
    "Link_a_new_email_address": "Link a new email address",
    "link": "Link",
    "Outlook": "Link my Outlook account",
    "Google": "Link my Google account",
    "Langue": "Language",
    "Colors": "Colors",
    "unlink": "unlink my email",
    "Test function": "This feature is under test. Avoid at all costs to link and untie an email address because Ao will have trouble receiving emails properly."
  },
  "Rules_vue": {
    "assistant_rules": "Assistant rules",
    "catégorie": "catégorie :",
    "priotity": "priority : ",
    "blocked_mail": "blocked email",
    "create_rules": "click to create a rule"
  },
  "Transfer_vue": {
    "AI_assistant": "AI assistant",
    "manual_search": "Manual Search",
    "recipient": "Recipient",
    "subject": "Subject",
    "send": "dend"
  },
  "Search_vue": {
    "AI_assistant": "AI assistant",
    "manual_Search": "Manual Search"
  },
  "New_vue": {
    "AI_assistant": "AI assistant",
    "enter_manually": "Enter manually",
    "recipient": "Recipient",
    "subject": "Subject",
    "options": "Open options",
    "send": "Send"
  },
  "Answer_vue": {
    "AI_assistant": "AI assistant",
    "enter_manually": "Enter manually",
    "recipient": "Recipient",
    "send": "Send"
  },
  "401_vue": {
    "you_are_not_connected": "You are not connected",
    "redirection_to_login": "You will be redirected to the login page in"
  },
  "404_vue": {
    "page_not_found": "404 - Page Not Found",
    "page_does_not_exist": "The page you are looking for does not exist"
  },
  "StripepaymentSuccess_vue": {
    "payment_successful": "Payment Successful",
    "product": "product",
    "thank_you": "Your payment was successful. Thank you for your purchase!"
  },
  "StripepaymentFailed_vue": {
    "payment_not_successful": "The payment was not successful",
    "product": "product",
    "payment_not_successful_try_again": "Your payment was not successful. Please try again !"
  },
  "ReplyLater_vue": {
    "reply_later": "Reply later",
    "no_emails_to_reply_later": "No emails to reply later",
    "click_to_see_the_summary": "click to see the summary",
    "open": "Open",
    "answer": "Reply",
    "Remove_from_reply_later": "Remove from reply later mails",
    "additional_actions": "Additional actions",
    "transfer": "transfer",
    "change_the_rule": "Change the rule",
    "create_a_rule": "create a rule"
  },
  "Newcategory_vue": {
    "new_categorie": "Create a new category.",
    "categorie_description": "Brief description of the categorie",
    "description_for_tha_assistant": "This description will enable the assistant to understand the category",
    "category_name": "Category name"
  },
  "UpdateCategoryModal_vue": {
    "modify_a_category": "Modify a category",
    "category_name": "Name of the category ",
    "description_of_the_category": "Brief description of the categorie",
    "description_of_the_category_for_the_assistant": "This description will enable the assistant to understand the category"
  },
  "Seerules_vue": {
    "new_rules": "New rules",
    "category": "Category",
    "no_category_defined": "No category defined",
    "no_priority_defined": "No priority defined",
    "Important": "Important",
    "Informative": "Informative",
    "Useless": "Useless",
    "blocked_mail": "Block the mails"
  },
  "SeeMail_vue": {
    "more_actions": "More actions",
    "answer": "Answer",
    "read": "Read",
    "select_tab": "Select a tab",
    "mail_resume": "email resume",
    "full_mail": "Full email"
  },
  "languages": {
    "french": "French 🇫🇷",
    "american": "American 🇺🇸",
    "german": "German 🇩🇪",
    "russian": "Russian 🇷🇺",
    "spanish": "Spanish 🇪🇸",
    "chinese": "Chinese 🇨🇳",
    "indian": "Hindi 🇮🇳"
  },
  "UpdateRule_vue": {
    "modify_the_rules": "Modify the rules",
    "category": "Category",
    "no_category_defined": "No category defined",
    "no_priority": "No priority defined",
    "important": "Important",
    "informative": "Informative",
    "useless": "Useless",
    "block_the_mail": "Block the mails",
    "modify": "Modify"
  }
}
>>>>>>> a1781946
<|MERGE_RESOLUTION|>--- conflicted
+++ resolved
@@ -5,255 +5,6 @@
     "create": "Create",
     "category": "Category",
     "searchbar_search": "search",
-<<<<<<< HEAD
-    "update" : "update"
-  },
-  
-    "UserLogin_vue": {
-      "connect_account": "Connect to your account",
-      "id_name": "Username",
-      "password": "password",
-      "forgotten_password": "password forgotten ?",
-      "login": "Login",
-      "do_not_have_account": "You don't have an account ?",
-      "free_trial": "Begin your free trial"
-    },
-
-    "SignUp_p1_vue": {
-      "sign_up": "Sign up",
-      "username": "Username",
-      "password": "Password",
-      "password_confirm": "Confirm password",
-      "continue": "Continue",
-      "Theme": "Theme",
-      "Colors" : "Colors",
-      "create_categorie": "Create your different categories in which you want the assistant to place automatically your emails.",
-      "categorie_description": "Brief description of the categorie",
-      "description": "This description will enable the assistant to understand the category",
-      "infos" : "Whant to know more ?",
-      "add_categorie" : "Add a categorie",
-      "add_another_categorie" : "Add another categorie ?",
-      "modify_category": "Modify a category",
-      "category_name": "Category name",
-      "you_have_an_account": "You have an account ?",
-      "Login": "Log in"
-    },
-
-    "SignUp_p2_vue": {
-      "titre": "Register to MailAssistant",
-      "Gmail": "Link a Gmail account",
-      "Outlook": "Link a Outlook account",
-      "Google": "Link your Google account",
-      "link_Outlook_account": "Link your Outlook account",
-      
-      "tools_presentation" : "Tools presentation",
-      "work_in_progress": "Work in progress",
-      "finish_inscription": "Finalize your inscription",
-      "some_infos_on_data_confidentiality" : "Some infos on data confidentiality"
-    },
-
-    "Home_vue": { 
-      "no_new_email": "No new email",
-      "click_to_see_the_summary": "Click to see the summary",
-      "open": "Open",
-      "suppof": "Suppression of",
-      "answer": "Answer",
-      "Mes_données": "My data",
-      "additional_actions" : "Additional actions",
-      "change_the_rule" : "Change the rule",
-      "create_a_rule" : "create a rule",
-      "reply_later" : "Reply later",
-      "transfer": "Transfer",
-      "read" : "Read",
-      "notif3": "unread",
-      "you_received" : "You received",
-      "useless_email" : "useless email",
-      "useless_mails" : "useless mails",
-      "click_to_see_the_mail" : "Click to see the mail",
-      "block" : "Block",
-      "You_read_recently" : "You read recently",
-      "I_m" : "I'm",
-      "going_to_clean_automatically" : "going to clean automatically",
-      "the_mail_you_have_read" : "the mail you have read",
-      "You_have" : "You have",
-      "rules" : "rule",
-      "link" : "link",
-      "at_this_category" : "at this category.",
-      "Warning_for_deleting_the_category" : " Deleting the category will also result in deleting all associated rules",
-      "delete" : "Delete"
-    },
-
-    "settings_navigation": { 
-      "Preferences": "Preferences",
-      "my_account": "My account",
-      "subscription": "Subscription",
-      "my_data": "My data",
-
-      "change_my_username_or_my_password": "Change my username or my password",
-      "username" : "username",
-      "new_password" : "new password",
-      "Confirm" : "Confirm your new password",
-      "modify" : "Modify",
-      "delete_account" : "Delete your account",
-      "confirmer_delete_account" : "Confirm the deletion of my account (non-reversible action)",
-      "delete" : "Delete"
-    },
-
-    "settings_navigation2": { 
-      "titre": "My Subscription",
-      "titre2": "My data",
-      "notif": "Work in progress",
-      "titre3": "My preferences",
-      "Theme": "Theme",
-      "Langue" : "Language",
-      "Colors" : "Colors",
-      "unlink_my_email" : "unlink my email",
-      "this_feature_is_under_test" : "This feature is under test. Avoid at all costs to link and untie an email address because Ao will have trouble receiving emails properly."
-    },
-
-    "settings_navigation3": { 
-      "update_my_description": "Update my description",
-      "Link_a_new_email_address": "Link a new email address",
-      "link": "Link",
-      "Outlook": "Link my Outlook account",
-      "Google": "Link my Google account",
-      "Langue" : "Language",
-      "Colors" : "Colors",
-      "unlink" : "unlink my email",
-      "Test function" : "This feature is under test. Avoid at all costs to link and untie an email address because Ao will have trouble receiving emails properly."
-    },
-
-    "Rules_vue": {
-      "assistant_rules": "Assistant rules",
-      "catégorie": "catégorie :",
-      "priotity": "priority : ",
-      "blocked_mail": "blocked email",
-      "create_rules" : "click to create a rule"
-    },
-
-    "Transfer_vue": {
-      "AI_assistant": "AI assistant",
-      "manual_search": "Manual Search",
-      "recipient": "Recipient",
-      "subject": "Subject",
-      "send" : "dend"
-    },
-
-    "Search_vue": {
-      "AI_assistant": "AI assistant",
-      "Search_button": "Search",
-      "negative_results": "Negative results",
-      "manual_Search": "Manual Search"
-    },
-
-    "New_vue": {
-      "AI_assistant": "AI assistant",
-      "enter_manually": "Enter manually",
-      "recipient": "Recipient",
-      "subject": "Subject",
-      "options": "Open options",
-      "send": "Send"
-    },
-
-    "Answer_vue": {
-      "AI_assistant": "AI assistant",
-      "enter_manually": "Enter manually",
-      "recipient": "Recipient",
-      "send": "Send"
-    },
-
-    "401_vue": {
-      "you_are_not_connected": "You are not connected",
-      "redirection_to_login": "You will be redirected to the login page in"
-    },
-
-    "404_vue": {
-      "page_not_found": "404 - Page Not Found",
-      "page_does_not_exist": "The page you are looking for does not exist"
-    },
-
-    "StripepaymentSuccess_vue": {
-      "payment_successful": "Payment Successful",
-      "product":"product",
-      "thank_you": "Your payment was successful. Thank you for your purchase!"
-    },
-
-    "StripepaymentFailed_vue": {
-      "payment_not_successful": "The payment was not successful",
-      "product":"product",
-      "payment_not_successful_try_again": "Your payment was not successful. Please try again !"
-    },
-
-    "ReplyLater_vue": {
-      "reply_later": "Reply later",
-      "no_emails_to_reply_later": "No emails to reply later",
-      "click_to_see_the_summary": "click to see the summary",
-      "open": "Open",
-      "answer": "Reply",
-      "Remove_from_reply_later" : "Remove from reply later mails",
-      "additional_actions" : "Additional actions",
-      "transfer": "transfer",
-      "change_the_rule" : "Change the rule",
-      "create_a_rule" : "create a rule"
-    },
-
-    "Newcategory_vue": {
-      "new_categorie": "Create a new category.",
-      "categorie_description": "Brief description of the categorie",
-      "description_for_tha_assistant": "This description will enable the assistant to understand the category",
-      "category_name": "Category name"
-    },
-
-    "UpdateCategoryModal_vue": {
-      "modify_a_category": "Modify a category",
-      "category_name": "Name of the category ",
-      "description_of_the_category": "Brief description of the categorie",
-      "description_of_the_category_for_the_assistant": "This description will enable the assistant to understand the category"
-    },
-
-    "Seerules_vue": {
-      "new_rules": "New rules",
-      "category": "Category",
-      "no_category_defined": "No category defined",
-      "no_priority_defined": "No priority defined",
-      "Important": "Important",
-      "Informative": "Informative",
-      "Useless": "Useless",
-      "blocked_mail": "Block the mails"
-    },
-
-    "SeeMail_vue": {
-      "more_actions": "More actions",
-      "answer": "Answer",
-      "read": "Read",
-      "select_tab": "Select a tab",
-      "mail_resume": "email resume",
-      "full_mail": "Full email"
-    },
-
-    "languages": {
-      "french": "French 🇫🇷",
-      "american": "American 🇺🇸",
-      "german": "German 🇩🇪",
-      "russian": "Russian 🇷🇺",
-      "spanish": "Spanish 🇪🇸",
-      "chinese": "Chinese 🇨🇳",
-      "indian": "Hindi 🇮🇳"
-    },
-
-    "UpdateRule_vue": {
-      "modify_the_rules": "Modify the rules",
-      "category": "Category",
-      "no_category_defined": "No category defined",
-      "no_priority": "No priority defined",
-      "important": "Important",
-      "informative": "Informative",
-      "useless": "Useless",
-      "block_the_mail": "Block the mails",
-      "modify" : "Modify"
-    }
-  }
-=======
     "update": "update"
   },
   "UserLogin_vue": {
@@ -473,5 +224,4 @@
     "block_the_mail": "Block the mails",
     "modify": "Modify"
   }
-}
->>>>>>> a1781946
+}