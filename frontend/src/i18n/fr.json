--- conflicted
+++ resolved
@@ -78,32 +78,17 @@
   },
   "settings_navigation": {
     "Preferences": "Préférences",
-<<<<<<< HEAD
-    "account": "Mon compte",
-    "Abonnement": "Abonnement",
-    "Mes données": "Mes données",
-
-    "Profil_change": "Changer mon nom d'utilisateur ou mon mot de passe",
-    "Id": "nom d'utilisateur",
-    "Password_change": "nouveau mot de passe",
-    "Confirmer": "Confirmer le nouveau mot de passe",
-    "modifier": "Modifier",
-    "Delete": "Supprimer votre compte",
-    "Confirmer_supp": "Confirmer la suppression de mon compte (action irréversible)",
-    "supprimer": "Supprimer"
-=======
     "my_account": "Mon compte",
     "subscription": "Abonnement",
     "my_data": "Mes données",
     "change_my_username_or_my_password": "Changer mon nom d'utilisateur ou mon mot de passe",
     "username": "Nom d'utilisateur",
     "new_password": "Nouveau mot de passe",
-    "Confirm": "Confirmez votre nouveau mot de passe",
+    "Confirm": "Confirmez le nouveau mot de passe",
     "modify": "Modifier",
     "delete_account": "Supprimer votre compte",
     "confirmer_delete_account": "Confirmer la suppression de mon compte (action irréversible)",
     "delete": "Supprimer"
->>>>>>> 07dc4b81
   },
   "settings_navigation2": {
     "titre": "Mon Abonnement",
