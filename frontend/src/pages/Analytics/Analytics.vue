<template>
    <NotificationTimer
        :showNotification="showNotification"
        :notificationTitle="notificationTitle"
        :notificationMessage="notificationMessage"
        :backgroundColor="backgroundColor"
        @dismissPopup="dismissPopup"
    />
    <div class="flex flex-col h-screen">
        <div class="flex h-full">
            <div :class="['ring-1 shadow-sm ring-black ring-opacity-5', isNavMinimized ? 'w-20' : 'w-60']">
                <Navbar @update:isMinimized="(value) => (isNavMinimized = value)" />
            </div>
            <div class="flex-1 overflow-hidden">
                <div class="h-full flex flex-col">
                    <div class="bg-gray-50 ring-1 ring-black ring-opacity-5">
                        <div class="mx-auto max-w-7xl px-4 sm:px-6 lg:px-8">
                            <div class="flex items-center">
                                <div class="w-full flex items-center justify-center py-6 2xl:py-7">
                                    <div class="sm:hidden"></div>
                                    <div class="hidden sm:block w-full">
                                        <nav class="flex justify-center space-x-4 w-full" aria-label="Tabs">
                                            <div
                                                v-for="tab in tabs"
                                                :key="tab.name"
                                                class="text-sm font-medium cursor-pointer"
                                                :class="[
                                                    'flex space-x-2 items-center rounded-md py-2',
                                                    {
                                                        'bg-gray-500 bg-opacity-10 hover:text-gray-800 px-12':
                                                            activeTab === tab.name,
                                                        'hover:bg-gray-500 hover:bg-opacity-10 hover:text-gray-800 px-8':
                                                            activeTab !== tab.name,
                                                    },
                                                ]"
                                                @click="activeTab = tab.name"
                                            >
                                                <component 
                                                    :is="tab.icon" 
                                                    class="w-4 h-4" 
                                                    aria-hidden="true"
                                                />
                                                <a
                                                    :class="{
                                                        'text-gray-800': activeTab === tab.name,
                                                        'text-gray-600': activeTab !== tab.name,
                                                    }"
                                                    class="text-sm font-medium"
                                                >
                                                    {{ tab.label }}
                                                </a>
                                            </div>
                                        </nav>
                                    </div>
                                </div>
                            </div>
                        </div>
                    </div>
<<<<<<< HEAD
                    <!-- <div class="flex-1 overflow-auto p-8 text-center">
                        <Transition
                            enter-active-class="transition-opacity duration-200"
                            leave-active-class="transition-opacity duration-200"
                            enter-from-class="opacity-0"
                            leave-to-class="opacity-0"
                        >
                            <component :is="currentTabComponent" />
                        </Transition>
                    </div> -->
=======
                    <div class="flex-1 overflow-auto p-8 text-center">
                        <DashboardTab v-if="activeTab === 'dashboard'" />
                        <AomailAdvancedTab v-if="activeTab === 'aomail-data'" />
                        <EmailProvidersAdvancedTab v-if="activeTab === 'provider-data'" />
                    </div>
>>>>>>> 88919a4a
                </div>
            </div>
        </div>
    </div>
</template>

<script setup lang="ts">
import { ref, computed, provide } from "vue";
import NotificationTimer from "@/global/components/NotificationTimer.vue";
import Navbar from "@/global/components/Navbar.vue";
import DashboardTab from "./components/DashboardTab.vue";
import AomailAdvancedTab from "./components/AomailAdvancedTab.vue";
import EmailProvidersAdvancedTab from "./components/EmailProvidersAdvancedTab.vue";
import { displayErrorPopup, displaySuccessPopup } from "@/global/popUp";
import { i18n } from "@/global/preferences";
import { CircleStackIcon, ChartBarIcon, ChartPieIcon } from "@heroicons/vue/24/outline";

const showNotification = ref(false);
const notificationTitle = ref("");
const notificationMessage = ref("");
const backgroundColor = ref("");
const timerId = ref<number | null>(null);

const isNavMinimized = ref(localStorage.getItem("navbarMinimized") === "true");

const tabs = [
    {
        name: "dashboard",
        icon: CircleStackIcon,
        label: i18n.global.t("analyticsPage.analytics.dashboard"),
        component: DashboardTab,
    },
    {
        name: "aomail-data",
        icon: ChartBarIcon,
        label: i18n.global.t("analyticsPage.analytics.aomailData"),
        component: AomailAdvancedTab,
    },
    {
        name: "provider-data",
        icon: ChartPieIcon,
        label: i18n.global.t("analyticsPage.analytics.emailProviderData"),
        component: EmailProvidersAdvancedTab,
    },
];

const activeTab = ref("dashboard");

const currentTabComponent = computed(() => {
    const tab = tabs.find((t) => t.name === activeTab.value);
    return tab ? tab.component : null;
});

provide("displayPopup", displayPopup);

function displayPopup(type: "success" | "error", title: string, message: string) {
    if (type === "error") {
        displayErrorPopup(showNotification, notificationTitle, notificationMessage, backgroundColor, title, message);
    } else {
        displaySuccessPopup(showNotification, notificationTitle, notificationMessage, backgroundColor, title, message);
    }
    timerId.value = setTimeout(dismissPopup, 4000);
}

function dismissPopup() {
    showNotification.value = false;
    if (timerId.value !== null) {
        clearTimeout(timerId.value);
    }
}
</script><|MERGE_RESOLUTION|>--- conflicted
+++ resolved
@@ -56,24 +56,11 @@
                             </div>
                         </div>
                     </div>
-<<<<<<< HEAD
-                    <!-- <div class="flex-1 overflow-auto p-8 text-center">
-                        <Transition
-                            enter-active-class="transition-opacity duration-200"
-                            leave-active-class="transition-opacity duration-200"
-                            enter-from-class="opacity-0"
-                            leave-to-class="opacity-0"
-                        >
-                            <component :is="currentTabComponent" />
-                        </Transition>
-                    </div> -->
-=======
                     <div class="flex-1 overflow-auto p-8 text-center">
                         <DashboardTab v-if="activeTab === 'dashboard'" />
                         <AomailAdvancedTab v-if="activeTab === 'aomail-data'" />
                         <EmailProvidersAdvancedTab v-if="activeTab === 'provider-data'" />
                     </div>
->>>>>>> 88919a4a
                 </div>
             </div>
         </div>
