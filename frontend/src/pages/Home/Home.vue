--- conflicted
+++ resolved
@@ -296,33 +296,21 @@
 const importantEmails = computed(() => {
     if (!emails.value || !selectedCategory.value) return [];
     const categoryEmails = emails.value[selectedCategory.value]?.important || [];
-<<<<<<< HEAD
     const unreadEmails = categoryEmails.filter(email => !email.read && !email.answerLater && !email.archive);
-=======
-    const unreadEmails = categoryEmails.filter((email) => !email.read && !email.answerLater);
->>>>>>> 7a62f4d7
     return addCategoryToEmails(unreadEmails, selectedCategory.value);
 });
 
 const informativeEmails = computed(() => {
     if (!emails.value || !selectedCategory.value) return [];
     const categoryEmails = emails.value[selectedCategory.value]?.informative || [];
-<<<<<<< HEAD
     const unreadEmails = categoryEmails.filter(email => !email.read && !email.answerLater && !email.archive);
-=======
-    const unreadEmails = categoryEmails.filter((email) => !email.read && !email.answerLater);
->>>>>>> 7a62f4d7
     return addCategoryToEmails(unreadEmails, selectedCategory.value);
 });
 
 const uselessEmails = computed(() => {
     if (!emails.value || !selectedCategory.value) return [];
     const categoryEmails = emails.value[selectedCategory.value]?.useless || [];
-<<<<<<< HEAD
     const unreadEmails = categoryEmails.filter(email => !email.read && !email.answerLater && !email.archive);
-=======
-    const unreadEmails = categoryEmails.filter((email) => !email.read && !email.answerLater);
->>>>>>> 7a62f4d7
     return addCategoryToEmails(unreadEmails, selectedCategory.value);
 });
 
@@ -333,11 +321,7 @@
         ...(emails.value[selectedCategory.value]?.informative || []),
         ...(emails.value[selectedCategory.value]?.useless || []),
     ];
-<<<<<<< HEAD
     const filteredEmails = allEmails.filter(email => !email.answerLater && !email.archive);
-=======
-    const filteredEmails = allEmails.filter((email) => !email.answerLater);
->>>>>>> 7a62f4d7
     return addCategoryToEmails(filteredEmails, selectedCategory.value);
 });
 
