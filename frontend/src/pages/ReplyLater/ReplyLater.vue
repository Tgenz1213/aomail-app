--- conflicted
+++ resolved
@@ -57,13 +57,8 @@
 </template>
 
 <script setup lang="ts">
-<<<<<<< HEAD
 import { ref, computed, onMounted, provide } from "vue";
 import { getData, postData } from "@/global/fetchData";
-=======
-import { ref, computed, onMounted } from "vue";
-import { postData } from "@/global/fetchData";
->>>>>>> 19d0e4e3
 import ImportantEmail from "@/global/components/ImportantEmails.vue";
 import InformativeEmail from "@/global/components/InformativeEmails.vue";
 import UselessEmail from "@/global/components/UselessEmails.vue";
@@ -81,11 +76,8 @@
 const isLoading = ref(false);
 const emailsPerPage = 10;
 
-<<<<<<< HEAD
 provide("emails", emails);
 
-=======
->>>>>>> 19d0e4e3
 const fetchEmailsData = async () => {
     currentPage.value = 1;
     emails.value = {};
@@ -148,7 +140,6 @@
 };
 
 const importantEmails = computed(() => {
-<<<<<<< HEAD
   if (!emails.value) return [];
   const allEmails = Object.values(emails.value).flatMap(category => category.important || []);
   return allEmails.filter(email => email.answerLater && !email.read && !email.archive);
@@ -174,33 +165,6 @@
     ...(category.useless || []),
   ]);
   return allEmails.some(email => email.answerLater && !email.read && !email.archive);
-=======
-    if (!emails.value) return [];
-    const allEmails = Object.values(emails.value).flatMap((category) => category.important || []);
-    return allEmails.filter((email) => email.answerLater && !email.read);
-});
-
-const informativeEmails = computed(() => {
-    if (!emails.value) return [];
-    const allEmails = Object.values(emails.value).flatMap((category) => category.informative || []);
-    return allEmails.filter((email) => email.answerLater && !email.read);
-});
-
-const uselessEmails = computed(() => {
-    if (!emails.value) return [];
-    const allEmails = Object.values(emails.value).flatMap((category) => category.useless || []);
-    return allEmails.filter((email) => email.answerLater && !email.read);
-});
-
-const hasEmails = computed(() => {
-    if (!emails.value) return false;
-    const allEmails = Object.values(emails.value).flatMap((category) => [
-        ...(category.important || []),
-        ...(category.informative || []),
-        ...(category.useless || []),
-    ]);
-    return allEmails.some((email) => email.answerLater && !email.read);
->>>>>>> 19d0e4e3
 });
 
 function dismissPopup() {
