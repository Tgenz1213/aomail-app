<template>
    <div class="mx-auto w-full h-full px-8 2xl:px-12 pt-10">
        <div class="flex flex-col h-full pb-6">
            <div class="flex gap-x-10 w-full">
                <div class="flex-1 flex flex-col">
                    <div class="relative">
                        <div class="absolute inset-0 flex items-center" aria-hidden="true">
                            <div class="w-full border-t border-gray-300"></div>
                        </div>
                        <div class="relative flex justify-center">
                            <span class="bg-white px-2 text-sm text-gray-500">
                                {{ $t("constants.language") }}
                            </span>
                        </div>
                    </div>
                    <div class="pt-10 pb-10">
                        <LanguageSelection />
                    </div>
                </div>
                <div class="flex-1 flex flex-col">
                    <div class="relative">
                        <div class="absolute inset-0 flex items-center" aria-hidden="true">
                            <div class="w-full border-t border-gray-300"></div>
                        </div>
                        <div class="relative flex justify-center">
                            <span class="bg-white px-2 text-sm text-gray-500">
                                {{ $t("constants.theme") }}
                            </span>
                        </div>
                    </div>
                    <div class="pt-10 pb-10">
                        <ThemeSelection />
                    </div>
                </div>
            </div>
            <div class="flex gap-x-10 w-full mt-6">
                <div class="flex-1 flex flex-col">
                    <div class="relative">
                        <div class="absolute inset-0 flex items-center" aria-hidden="true">
                            <div class="w-full border-t border-gray-300"></div>
                        </div>
                        <div class="relative flex justify-center">
                            <span class="bg-white px-2 text-sm text-gray-500">
                                {{ $t("constants.timezone") }}
                            </span>
                        </div>
                    </div>
                    <div class="pt-10 pb-10">
                        <TimeZoneSelection />
                    </div>
                </div>
                <div class="flex-1 flex flex-col">
                    <div class="relative">
                        <div class="absolute inset-0 flex items-center" aria-hidden="true">
                            <div class="w-full border-t border-gray-300"></div>
                        </div>
                        <div class="relative flex justify-center">
                            <span class="bg-white px-2 text-sm text-gray-500">
                                {{ $t("settingsPage.preferencesPage.signatureManagement") }}
                            </span>
                        </div>
                    </div>
                    <div class="pt-10 pb-10">
                        <Listbox v-model="selectedSignatureId" @update:modelValue="loadSelectedSignature">
                            <div class="relative mt-1">
                                <ListboxButton
                                    class="relative w-full cursor-default rounded-md bg-white py-1.5 pl-3 pr-10 text-left text-gray-900 shadow-sm ring-1 ring-inset ring-gray-300 focus:outline-none focus:ring-2 focus:ring-gray-800 sm:text-sm sm:leading-6"
                                >
                                    <span class="block truncate">
                                        {{
                                            selectedSignature
                                                ? selectedSignature.name || `Signature ${selectedSignature.id}`
                                                : $t("settingsPage.preferencesPage.signaturePlaceholder")
                                        }}
                                    </span>
                                    <span class="pointer-events-none absolute inset-y-0 right-0 flex items-center pr-2">
                                        <ChevronUpDownIcon class="h-5 w-5 text-gray-400" aria-hidden="true" />
                                    </span>
                                </ListboxButton>

                                <transition
                                    leave-active-class="transition ease-in duration-100"
                                    leave-from-class="opacity-100"
                                    leave-to-class="opacity-0"
                                >
                                    <ListboxOptions
                                        class="absolute z-10 mt-1 max-h-60 w-full overflow-auto rounded-md bg-white py-1 text-base shadow-lg ring-1 ring-black ring-opacity-5 focus:outline-none sm:text-sm"
                                    >
                                        <ListboxOption
                                            v-for="signature in signatures"
                                            :key="signature.id"
                                            :value="signature.id"
                                            as="template"
                                            v-slot="{ active, selected }"
                                        >
                                            <li
                                                :class="[
                                                    active ? 'bg-gray-800 text-white' : 'text-gray-900',
                                                    'relative cursor-default select-none py-2 pl-3 pr-9',
                                                ]"
                                            >
                                                <span
                                                    :class="[
                                                        selected ? 'font-semibold' : 'font-normal',
                                                        'block truncate',
                                                    ]"
                                                >
                                                    {{ signature.name || `Signature ${signature.id}` }}
                                                </span>
                                                <span
                                                    v-if="selected"
                                                    :class="[
                                                        active ? 'text-white' : 'text-gray-500',
                                                        'absolute inset-y-0 right-0 flex items-center pr-4',
                                                    ]"
                                                >
                                                    <CheckIcon class="h-5 w-5" aria-hidden="true" />
                                                </span>
                                            </li>
                                        </ListboxOption>
                                    </ListboxOptions>
                                </transition>
                            </div>
                        </Listbox>

                        <div v-if="selectedSignature" class="mt-4">
                            <label class="block text-sm font-medium text-gray-700 mb-2">
                                {{ $t("settingsPage.preferencesPage.editSignature") }}
                            </label>
                            <div
                                ref="signatureEditorRef"
                                contenteditable="true"
                                class="w-full border border-gray-300 bg-white rounded-md p-2 min-h-[150px] overflow-auto focus:outline-none focus:ring-2 focus:ring-gray-800 focus:border-gray-800"
                                :placeholder="$t('settingsPage.preferencesPage.signaturePlaceholder')"
                                @input="handleSignatureInput"
                                @paste.prevent="handlePaste"
                                @drop.prevent="handleDrop"
                            ></div>
                            <div class="flex justify-end pt-4">
                                <button
                                    @click="updateSignature"
                                    class="rounded-md bg-gray-800 px-3 py-2 text-sm font-semibold text-white shadow-sm hover:bg-black focus-visible:outline focus-visible:outline-2 focus-visible:outline-offset-2 focus-visible:outline-gray-600"
                                >
                                    {{ $t("settingsPage.preferencesPage.updateSignature") }}
                                </button>
                            </div>
                        </div>
                    </div>
                </div>
            </div>
<<<<<<< HEAD

            <div class="flex gap-x-10 w-full">
                <div class="flex-1 flex flex-col">
                    <div class="relative">
                        <div class="absolute inset-0 flex items-center" aria-hidden="true">
                            <div class="w-full border-t border-gray-300"></div>
                        </div>
                        <div class="relative flex justify-center">
                            <span class="bg-white px-2 text-sm text-gray-500">E-commerce (Vinted)</span>
                        </div>
                    </div>
                    <a
                        href="/labels"
                        class="rounded-md bg-gray-800 px-3 py-2 text-sm font-semibold text-white shadow-sm hover:bg-black focus-visible:outline focus-visible:outline-2 focus-visible:outline-offset-2 focus-visible:outline-gray-600"
                    >
                        Shipping Labels
                    </a>
                </div>
            </div>
            <div class="flex gap-x-10 w-full">
                <div class="flex-1 flex flex-col">
                    <div class="relative">
                        <div class="absolute inset-0 flex items-center" aria-hidden="true">
                            <div class="w-full border-t border-gray-300"></div>
                        </div>
                        <div class="relative flex justify-center">
                            <span class="bg-white px-2 text-sm text-gray-500">Custom Categorization</span>
                        </div>
                    </div>
                    <a
                        href="/custom-categorization"
                        class="rounded-md bg-gray-800 px-3 py-2 text-sm font-semibold text-white shadow-sm hover:bg-black focus-visible:outline focus-visible:outline-2 focus-visible:outline-offset-2 focus-visible:outline-gray-600"
                    >
                        Customize my automatic email categorization
                    </a>
                </div>
            </div>
            <div
                class="flex-1 w-full h-full rounded-lg border-2 border-dashed border-gray-300 hover:border-gray-400 text-center"
            >
                <div class="flex flex-col h-full items-center justify-center">
                    <svg
                        xmlns="http://www.w3.org/2000/svg"
                        fill="none"
                        viewBox="0 0 24 24"
                        stroke-width="1"
                        stroke="currentColor"
                        class="w-12 h-12 mx-auto text-gray-400"
                    >
                        <path
                            stroke-linecap="round"
                            stroke-linejoin="round"
                            d="M11.42 15.17 17.25 21A2.652 2.652 0 0 0 21 17.25l-5.877-5.877M11.42 15.17l2.496-3.03c.317-.384.74-.626 1.208-.766M11.42 15.17l-4.655 5.653a2.548 2.548 0 1 1-3.586-3.586l6.837-5.63m5.108-.233c.55-.164 1.163-.188 1.743-.14a4.5 4.5 0 0 0 4.486-6.336l-3.276 3.277a3.004 3.004 0 0 1-2.25-2.25l3.276-3.276a4.5 4.5 0 0 0-6.336 4.486c.091 1.076-.071 2.264-.904 2.95l-.102.085m-1.745 1.437L5.909 7.5H4.5L2.25 3.75l1.5-1.5L7.5 4.5v1.409l4.26 4.26m-1.745 1.437 1.745-1.437m6.615 8.206L15.75 15.75M4.867 19.125h.008v.008h-.008v-.008Z"
                        />
                    </svg>
                    <span class="mt-2 block text-sm font-semibold text-gray-900">
                        {{ $t("constants.underDevelopment") }}
                    </span>
=======
            <div class="flex-1 flex gap-x-10 w-full mt-6 h-full">
                <div
                    class="flex-1 w-full h-full rounded-lg border-2 border-dashed border-gray-300 hover:border-gray-400 text-center mt-6"
                >
                    <div class="flex flex-col h-full items-center justify-center">
                        <svg
                            xmlns="http://www.w3.org/2000/svg"
                            fill="none"
                            viewBox="0 0 24 24"
                            stroke-width="1"
                            stroke="currentColor"
                            class="w-12 h-12 mx-auto text-gray-400"
                        >
                            <path
                                stroke-linecap="round"
                                stroke-linejoin="round"
                                d="M11.42 15.17L17.25 21A2.652 2.652 0 0 0 21 17.25l-5.877-5.877M11.42 15.17l2.496-3.03c.317-.384.74-.626 1.208-.766M11.42 15.17l-4.655 5.653a2.548 2.548 0 1 1-3.586-3.586l6.837-5.63m5.108-.233c.55-.164 1.163-.188 1.743-.14a4.5 4.5 0 0 0 4.486-6.336l-3.276 3.277a3.004 3.004 0 0 1-2.25-2.25l3.276-3.276a4.5 4.5 0 0 0-6.336 4.486c.091 1.076-.071 2.264-.904 2.95l-.102.085M9.117 19.125h.008v.008H9.117v-.008Z"
                            />
                        </svg>
                        <span class="mt-2 block text-sm font-semibold text-gray-900">
                            {{ $t("constants.underDevelopment") }}
                        </span>
                    </div>
>>>>>>> bbc4a885
                </div>
            </div>
        </div>
    </div>
</template>

<script setup lang="ts">
import { ref, inject, onMounted, watch, nextTick } from "vue";
import { getData, putData } from "@/global/fetchData";
import { i18n } from "@/global/preferences";
import TimeZoneSelection from "@/pages/Settings/components/TimeZoneSelection.vue";
import LanguageSelection from "@/pages/Settings/components/LanguageSelection.vue";
import ThemeSelection from "@/pages/Settings/components/ThemeSelection.vue";
import { Listbox, ListboxButton, ListboxOptions, ListboxOption } from "@headlessui/vue";
import ChevronUpDownIcon from "@heroicons/vue/24/outline/ChevronUpDownIcon";
import CheckIcon from "@heroicons/vue/24/outline/CheckIcon";

const signatures = ref<any[]>([]);
const selectedSignatureId = ref<string>("");
const selectedSignature = ref<any>(null);
const editedSignatureContent = ref<string>("");

const signatureEditorRef = ref<HTMLElement | null>(null);

const displayPopup = inject<(type: "success" | "error", title: string, message: string) => void>("displayPopup");

onMounted(async () => {
    await fetchSignatures();
});

const fetchSignatures = async () => {
    const result = await getData("user/signatures/");
    if (result.success) {
        signatures.value = result.data;
    } else {
        displayPopup?.(
            "error",
            i18n.global.t("settingsPage.preferencesPage.fetchFailed") as string,
            result.error as string
        );
    }
};

const loadSelectedSignature = async () => {
    console.log(selectedSignatureId.value);
    if (!selectedSignatureId.value) {
        selectedSignature.value = null;
        editedSignatureContent.value = "";
        if (signatureEditorRef.value) {
            signatureEditorRef.value.innerHTML = "";
        }
        return;
    }
    const sig = signatures.value.find((sig) => sig.id === selectedSignatureId.value);
    console.log(sig);
    if (sig) {
        selectedSignature.value = sig;
        editedSignatureContent.value = sig.signature_content;
        await nextTick();
        if (signatureEditorRef.value) {
            signatureEditorRef.value.innerHTML = sig.signature_content;
        }
        placeCursorAtEnd();
    }
};

const handleSignatureInput = () => {
    if (signatureEditorRef.value) {
        editedSignatureContent.value = signatureEditorRef.value.innerHTML;
    }
};

const handlePaste = (event: ClipboardEvent) => {
    const items = event.clipboardData?.items;
    if (!items) return;

    for (let i = 0; i < items.length; i++) {
        const item = items[i];
        if (item.type.indexOf("image") !== -1) {
            const file = item.getAsFile();
            if (file) {
                const reader = new FileReader();
                reader.onload = (e) => {
                    const img = document.createElement("img");
                    img.src = e.target?.result as string;
                    insertImageAtCursor(img);
                };
                reader.readAsDataURL(file);
            }
        }
    }
};

const handleDrop = (event: DragEvent) => {
    const files = event.dataTransfer?.files;
    if (!files) return;

    for (let i = 0; i < files.length; i++) {
        const file = files[i];
        if (file.type.startsWith("image/")) {
            const reader = new FileReader();
            reader.onload = (e) => {
                const img = document.createElement("img");
                img.src = e.target?.result as string;
                img.alt = "Image insérée";
                insertImageAtCursor(img);
            };
            reader.readAsDataURL(file);
        }
    }
};

const insertImageAtCursor = (img: HTMLImageElement) => {
    const selection = window.getSelection();
    if (!selection || selection.rangeCount === 0) return;

    const range = selection.getRangeAt(0);
    range.collapse(false);
    range.insertNode(img);
    if (signatureEditorRef.value) {
        editedSignatureContent.value = signatureEditorRef.value.innerHTML || "";
    }
    range.setStartAfter(img);
    range.setEndAfter(img);
    selection.removeAllRanges();
    selection.addRange(range);
};

const updateSignature = async () => {
    if (!selectedSignature.value) return;

    const payload = {
        signature_id: selectedSignature.value.id,
        signature_content: editedSignatureContent.value,
    };

    try {
        const response = await putData(`user/signatures/update/`, payload);
        if (response.success) {
            const index = signatures.value.findIndex((sig) => sig.id === response.data.id);
            if (index !== -1) {
                signatures.value[index] = response.data;
            }
            displayPopup?.(
                "success",
                i18n.global.t("settingsPage.preferencesPage.updateSuccess") as string,
                i18n.global.t("settingsPage.preferencesPage.updateSuccess") as string
            );
        } else {
            displayPopup?.(
                "error",
                i18n.global.t("settingsPage.preferencesPage.updateError") as string,
                response.error || (i18n.global.t("settingsPage.preferencesPage.updateError") as string)
            );
        }
    } catch (error) {
        displayPopup?.(
            "error",
            i18n.global.t("settingsPage.preferencesPage.updateError") as string,
            i18n.global.t("settingsPage.preferencesPage.updateError") as string
        );
    }
};

const placeCursorAtEnd = () => {
    if (signatureEditorRef.value) {
        const range = document.createRange();
        const sel = window.getSelection();
        range.selectNodeContents(signatureEditorRef.value);
        range.collapse(false);
        sel?.removeAllRanges();
        sel?.addRange(range);
    }
};
</script>

<style scoped>
/* Add any component-specific styles here */
</style><|MERGE_RESOLUTION|>--- conflicted
+++ resolved
@@ -148,7 +148,6 @@
                     </div>
                 </div>
             </div>
-<<<<<<< HEAD
 
             <div class="flex gap-x-10 w-full">
                 <div class="flex-1 flex flex-col">
@@ -207,31 +206,6 @@
                     <span class="mt-2 block text-sm font-semibold text-gray-900">
                         {{ $t("constants.underDevelopment") }}
                     </span>
-=======
-            <div class="flex-1 flex gap-x-10 w-full mt-6 h-full">
-                <div
-                    class="flex-1 w-full h-full rounded-lg border-2 border-dashed border-gray-300 hover:border-gray-400 text-center mt-6"
-                >
-                    <div class="flex flex-col h-full items-center justify-center">
-                        <svg
-                            xmlns="http://www.w3.org/2000/svg"
-                            fill="none"
-                            viewBox="0 0 24 24"
-                            stroke-width="1"
-                            stroke="currentColor"
-                            class="w-12 h-12 mx-auto text-gray-400"
-                        >
-                            <path
-                                stroke-linecap="round"
-                                stroke-linejoin="round"
-                                d="M11.42 15.17L17.25 21A2.652 2.652 0 0 0 21 17.25l-5.877-5.877M11.42 15.17l2.496-3.03c.317-.384.74-.626 1.208-.766M11.42 15.17l-4.655 5.653a2.548 2.548 0 1 1-3.586-3.586l6.837-5.63m5.108-.233c.55-.164 1.163-.188 1.743-.14a4.5 4.5 0 0 0 4.486-6.336l-3.276 3.277a3.004 3.004 0 0 1-2.25-2.25l3.276-3.276a4.5 4.5 0 0 0-6.336 4.486c.091 1.076-.071 2.264-.904 2.95l-.102.085M9.117 19.125h.008v.008H9.117v-.008Z"
-                            />
-                        </svg>
-                        <span class="mt-2 block text-sm font-semibold text-gray-900">
-                            {{ $t("constants.underDevelopment") }}
-                        </span>
-                    </div>
->>>>>>> bbc4a885
                 </div>
             </div>
         </div>
