--- conflicted
+++ resolved
@@ -1,877 +1,860 @@
-<template>
-    <div v-if="loading">
-        <Loading class=""></Loading>
-    </div>
-    <div v-else>
-    <!--
-    <div class="pb-1 lg:pl-20 bg-gray-100">
-        <div class="grid grid-cols-8 gap-6 h-72 items-center divide-x-8 divide-indigo-900 bg-blue-400">
-            <div class="col-span-3 h-full bg-red-500">
-                    
-                    <div class="flex">
-                        <div class="flex-shrink-0 self-center">
-                            <span class="inline-flex h-14 w-14 items-center justify-center rounded-full bg-indigo-800">
-                                <span class="text-lg font-medium leading-none text-white">AO</span>
-                            </span>
-                        </div>
-                        <div>
-                            <p class="mt-1" id="animated-text" ref="animatedText"></p>
-                        </div>
-                    </div>
-                </div>
-            <div class="col-span-5 h-full bg-red-500">
-                <p>Test</p>
-            </div>
-        </div>
-    </div>-->
-    <div class="flex flex-col justify-center items-center h-screen" :class="bgColor">
-        <div class="grid grid-cols-11 2xl:grid-cols-7 gap-8 2xl:gap-6">
-            <div class="col-span-1 2xl:col-span-1">
-                <div class="2xl:hidden h-full">
-                    <navbar></navbar>
-                </div>
-                <div class="hidden 2xl:block h-full">
-                    <navbar2></navbar2>
-                </div>
-            </div>
-            <div class="col-span-10 2xl:col-span-6">
-                <div class="flex flex-col xl:h-[93vh] xl:w-[86vw] 2xl:h-[825px] 2xl:w-[1450px]">
-                    <main class="rounded-xl bg-gray-100 bg-opacity-75 ring-1 shadow-sm ring-black ring-opacity-5">
-                        <div class="w-full px-4 sm:px-6 lg:px-6">
-                            <div class="grid grid-cols-11 gap-4 items-center divide-x divide-gray-300">
-                                <div class="col-span-3 h-full justify-center">
-                                    <!-- Assistant Up -->
-                                    <div class="flex pt-6 pb-6">
-                                        <div class="mr-4 flex-shrink-0 self-center">
-                                            <!--
-                                            <span class="inline-flex h-14 w-14 items-center justify-center rounded-full bg-[conic-gradient(at_left,_var(--tw-gradient-stops))] from-rose-400 via-amber-400 to-rose-200">
-                                                <span class="text-lg font-medium leading-none text-white">AO</span>
-                                            </span>-->   
-                                            <span class="inline-flex h-14 w-14 items-center justify-center rounded-full bg-gray-900 text-white">
-                                                <svg xmlns="http://www.w3.org/2000/svg" fill="none" viewBox="0 0 24 24" stroke-width="1.5" stroke="currentColor" class="w-6 h-6">
-                                                    <path stroke-linecap="round" stroke-linejoin="round" d="m11.25 11.25.041-.02a.75.75 0 0 1 1.063.852l-.708 2.836a.75.75 0 0 0 1.063.853l.041-.021M21 12a9 9 0 1 1-18 0 9 9 0 0 1 18 0Zm-9-3.75h.008v.008H12V8.25Z" />
-                                                </svg>
-                                            </span>     
-                                        </div>
-                                        <div>
-                                            <p class="mt-1" id="animated-text" ref="animatedText"></p>
-                                        </div>
-                                    </div>
-                                </div>
-                                <div class="pl-4 col-span-8 h-full flex items-center">
-                                    <div class="w-full flex items-center justify-center pb-5 pt-5">
-                                        <div class="sm:hidden">
-                                            <label for="tabs" class="sr-only">Select a tab</label>
-                                            <!-- Use an "onChange" listener to redirect the user to the selected tab URL. -->
-                                            <select id="tabs" name="tabs" class="block w-full rounded-md border-gray-300 focus:border-indigo-500 focus:ring-indigo-500" v-model="selectedTopic">
-                                                <option v-for="category in categories" :key="category">{{ category.name }}</option>
-                                            </select>
-                                        </div>
-                                        <div class="hidden sm:block w-full">
-                                            <nav class="flex flex-wrap justify-center w-full" aria-label="Tabs">
-                                                <a v-for="category in categories" :key="category" href="#" @click="selectCategory(category)" class="group flex gap-x-4 items-center text-gray-600 rounded-md px-6 py-2 text-sm font-medium" :class="{'bg-gray-500 bg-opacity-10 text-gray-800': selectedTopic === category, 'text-gray-600 hover:bg-gray-500 hover:bg-opacity-10 hover:text-gray-800': selectedTopic !== category}">
-                                                    {{ category.name }}
-                                                    <span v-if="emails[category] && emails[category].length > 0" class="bg-gray-100 text-gray-900 ml-3 hidden rounded-full py-0.5 px-2.5 text-xs font-medium md:inline-block">{{ emails[category].length }}</span>
-                                                    <span class="opacity-0 group-hover:opacity-100">
-                                                        <svg xmlns="http://www.w3.org/2000/svg" fill="none" viewBox="0 0 24 24" stroke-width="1.5" stroke="currentColor" class="w-5 h-5 hover:text-black" @click.stop="openUpdateModal(category)">
-                                                            <path stroke-linecap="round" stroke-linejoin="round" d="m16.862 4.487 1.687-1.688a1.875 1.875 0 1 1 2.652 2.652L10.582 16.07a4.5 4.5 0 0 1-1.897 1.13L6 18l.8-2.685a4.5 4.5 0 0 1 1.13-1.897l8.932-8.931Zm0 0L19.5 7.125M18 14v4.75A2.25 2.25 0 0 1 15.75 21H5.25A2.25 2.25 0 0 1 3 18.75V8.25A2.25 2.25 0 0 1 5.25 6H10" />
-                                                        </svg>
-                                                    </span>
-                                                </a>
-                                                <a class="flex text-gray-600 rounded-md px-8 py-2 text-sm font-medium hover:bg-gray-900 hover:text-white" @click="openModal">
-                                                    <svg xmlns="http://www.w3.org/2000/svg" fill="none" viewBox="0 0 24 24" stroke-width="1.5" stroke="currentColor" class="w-6 h-6">
-                                                        <path stroke-linecap="round" stroke-linejoin="round" d="M12 4.5v15m7.5-7.5h-15" />
-                                                    </svg>
-                                                </a>
-                                            </nav>
-                                        </div>
-                                    </div>
-                                </div>
-                            </div>
-                        </div>
-                    </main>
-                    <div class="flex-1 rounded-xl bg-white lg:mt-4 ring-1 shadow-sm ring-black ring-opacity-5">
-                        <!-- Content goes here -->
-                        <div v-if="!emails[selectedTopic]" class="flex flex-col w-full h-full rounded-xl">
-                            <div class="flex flex-col justify-center items-center h-full mx-4 my-4 rounded-lg border-2 border-dashed border-gray-300 p-12 text-center hover:border-gray-400 focus:outline-none focus:ring-2 focus:ring-indigo-500 focus:ring-offset-2">
-                                <svg xmlns="http://www.w3.org/2000/svg" fill="none" viewBox="0 0 24 24" stroke-width="1" stroke="currentColor" class="mx-auto h-14 w-14 text-gray-400">
-                                    <path stroke-linecap="round" stroke-linejoin="round" d="M6 12L3.269 3.126A59.768 59.768 0 0121.485 12 59.77 59.77 0 013.27 20.876L5.999 12zm0 0h7.5" />
-                                </svg>
-                                <span class="mt-2 block text-md font-semibold text-gray-900">Aucun nouveau mail</span>
-                            </div>
-                        </div>
-                        <ul role="list" class="flex flex-col w-full h-full rounded-xl">
-                            <li v-if="emails[selectedTopic] && emails[selectedTopic]['Important'] && emails[selectedTopic]['Important'].length > 0" class="py-10 px-8 mx-4 my-4 rounded-xl bg-red-100 bg-opacity-50 hover:border border-red-700 border-opacity-20"> <!-- ring-1 ring-red-700 ring-opacity-20 -->
-                                <div class="float-right mt-[-25px] mr-[-10px]">
-                                    <exclamation-triangle-icon class="w-6 h-6 text-red-500" />
-                                </div>
-                                <!-- Your content -->
-                                <div class="flex">
-                                    <div class="flex">
-                                        <span class="inline-flex h-14 w-14 items-center justify-center rounded-full bg-red-400 dark:bg-red-200">
-                                            <svg xmlns="http://www.w3.org/2000/svg" fill="none" viewBox="0 0 24 24" stroke-width="1.5" stroke="currentColor" class="w-6 h-6 text-white">
-                                                <path stroke-linecap="round" stroke-linejoin="round" d="M21.75 9v.906a2.25 2.25 0 0 1-1.183 1.981l-6.478 3.488M2.25 9v.906a2.25 2.25 0 0 0 1.183 1.981l6.478 3.488m8.839 2.51-4.66-2.51m0 0-1.023-.55a2.25 2.25 0 0 0-2.134 0l-1.022.55m0 0-4.661 2.51m16.5 1.615a2.25 2.25 0 0 1-2.25 2.25h-15a2.25 2.25 0 0 1-2.25-2.25V8.844a2.25 2.25 0 0 1 1.183-1.981l7.5-4.039a2.25 2.25 0 0 1 2.134 0l7.5 4.039a2.25 2.25 0 0 1 1.183 1.98V19.5Z" />
-                                            </svg>
-                                        </span>
-                                        <!--<ChatBubbleOvalLeftEllipsisIcon class="w-6 h-6 text-red-500" />-->
-                                    </div>
-                                    <div class="ml-6 flex-grow">
-                                        <div class="overflow-hidden border-l-4 border-red-500  hover:rounded-l-xl dark:border-red-300">
-                                            <ul role="list" class="divide-y divide-gray-200 dark:divide-white">
-                                                <li v-for="item in emails[selectedTopic]['Important']" :key="item.id" class="px-6 py-4 hover:bg-opacity-70 dark:hover:bg-red-500 dark:hover:bg-opacity-100 grid grid-cols-10 gap-4 items-center" @click="toggleHiddenParagraph(item.id)">
-                                                    <div class="col-span-8">
-                                                        <div class="flex-auto">
-                                                            <div class="flex items-baseline justify-between gap-x-4">
-                                                                <p class="text-sm font-semibold leading-6 text-red-700 dark:text-white">{{ item.name }}</p>
-                                                            </div>
-                                                            <p class="mt-1 text-md text-gray-700 leading-relaxed dark:text-red-50">{{ item.description }}</p>
-                                                        </div>
-                                                        <ul v-show="showHiddenParagraphs[item.id]" role="list" class="text-black text-sm/6 pt-2" :ref="'parentElement' + item.id">
-                                                            <li v-for="detail in item.details" :key="detail.id" class="pl-8 my-2" :ref="'hiddenText' + item.id" :data-text="'- ' + detail.text">
-                                                            </li>
-                                                        </ul>
-                                                    </div>
-                                                    <div class="col-span-2">
-                                                        <div class="flex justify-center">
-                                                            <span class="isolate inline-flex rounded-2xl">
-                                                                <div class="group">
-                                                                    <button @click="openInNewWindow(item.id_provider)" type="button" class="relative inline-flex items-center rounded-l-2xl px-2 py-1.5 text-gray-400 ring-1 ring-inset ring-red-300 hover:bg-red-300 focus:z-10">
-                                                                        <eye-icon class="w-5 h-5 text-red-500 group-hover:text-white" />
-                                                                    </button>
-                                                                </div>
-                                                                <div class="group">
-                                                                    <button type="button" class="relative -ml-px inline-flex items-center px-2 py-1.5 text-sm font-semibold text-gray-900 ring-1 ring-inset ring-red-300 hover:bg-red-300 focus:z-10">
-                                                                        <check-icon class="w-5 h-5 text-red-500 group-hover:text-white" />
-                                                                    </button>
-                                                                </div>
-                                                                <div class="group">
-                                                                    <button @click="openAnswer(item)" type="button" class="relative -ml-px inline-flex items-center px-2 py-1.5 text-sm font-semibold text-gray-900 ring-1 ring-inset ring-red-300 hover:bg-red-300 focus:z-10">
-                                                                        <arrow-uturn-left-icon class="w-5 h-5 text-red-500 group-hover:text-white" />
-                                                                    </button>
-                                                                </div>
-                                                                <div class="group">
-                                                                    <button type="button" class="relative -ml-px inline-flex items-center rounded-r-2xl px-2 py-1.5 text-gray-400 ring-1 ring-inset ring-red-300 hover:bg-red-300 focus:z-10">
-                                                                        <ellipsis-horizontal-icon class="w-5 h-5 text-red-500 group-hover:text-white" />                                                        
-                                                                    </button>
-                                                                </div>
-                                                            </span> 
-                                                        </div>
-                                                        <!--
-                                                        <span class="isolate inline-flex rounded-2xl">
-                                                            <button type="button" class="relative inline-flex items-center rounded-l-2xl px-2 py-1.5 text-gray-400 border-r border-red-300 hover:bg-gray-50 focus:z-10">
-                                                                <span class="sr-only">Previous</span>
-                                                                <eye-icon class="w-5 h-5 text-red-500" />
-                                                            </button>
-                                                            <button type="button" class="relative -ml-px inline-flex items-center px-2 py-1.5 text-sm font-semibold text-gray-900 border-l border-red-300 hover:bg-gray-50 focus:z-10">
-                                                                <check-icon class="w-5 h-5 text-red-500" />
-                                                            </button>
-                                                            <button type="button" class="relative -ml-px inline-flex items-center px-2 py-1.5 text-sm font-semibold text-gray-900 border-l border-red-300 hover:bg-gray-50 focus:z-10">
-                                                                <arrow-uturn-left-icon class="w-5 h-5 text-red-500" />
-                                                            </button>
-                                                            <button type="button" class="relative -ml-px inline-flex items-center rounded-r-2xl px-2 py-1.5 text-gray-400 border-l border-red-300 hover:bg-gray-50 focus:z-10">
-                                                                <ellipsis-horizontal-icon class="w-5 h-5 text-red-500" />                                                        
-                                                            </button>
-                                                        </span>-->
-                                                        
-                                                    </div>
-                                                </li>
-                                            </ul>
-                                        </div>
-                                    </div>
-                                </div>
-                            </li>
-                            <!-- More items... -->
-                            <li v-if="emails[selectedTopic] && emails[selectedTopic]['Information'] && emails[selectedTopic]['Information'].length > 0" class="py-10 px-8 mx-4 my-4 rounded-xl bg-blue-100 bg-opacity-50 hover:border border-blue-700 border-opacity-20 w-full"> <!-- ring-1 ring-blue-700 ring-opacity-20 -->
-                                <div class="float-right mt-[-25px] mr-[-10px]">
-                                    <information-circle-icon class="w-6 h-6 text-blue-500" />
-                                </div>
-                                <!-- Your content -->
-                                <div class="flex">
-                                    <div class="flex">
-                                        <span class="inline-flex h-14 w-14 items-center justify-center rounded-full bg-blue-500 dark:bg-blue-200">
-                                            <span class="text-lg font-medium leading-none text-white dark:text-gray-800">AO</span>
-                                        </span>
-                                        <!--<ChatBubbleOvalLeftEllipsisIcon class="w-6 h-6 text-blue-800" />-->
-                                    </div>
-                                    <div class="ml-6 flex-grow">
-                                        <div class="overflow-hidden border-l-4 hover:rounded-l-xl border-blue-300 dark:bg-blue-500">
-                                            <ul role="list" class="divide-y divide-gray-200 dark:divide-white">
-                                                <li v-for="item in emails[selectedTopic]['Information']" :key="item.id" class="px-6 py-4 hover:bg-opacity-70 dark:hover:bg-blue-500 dark:hover:bg-opacity-100 grid grid-cols-10 gap-4 items-center" @click="toggleHiddenParagraph(item.id)">
-                                                    <div >
-                                                        <div class="col-span-8">
-                                                            <div class="flex-auto">
-                                                                <div class="flex items-baseline justify-between gap-x-4">
-                                                                    <p class="text-sm font-semibold leading-6 text-blue-800 dark:text-white">{{ item.name }}</p>
-                                                                </div>
-                                                                <p class="mt-1 text-md text-gray-700 leading-relaxed dark:text-blue-50">{{ item.description }}</p>
-                                                            </div>
-                                                            <ul v-show="showHiddenParagraphs[item.id]" role="list" class="text-black text-sm/6 pt-2" :ref="'parentElement' + item.id">
-                                                                <li v-for="detail in item.details" :key="detail.id" class="pl-8" :ref="'hiddenText' + item.id" :data-text="detail.text">
-                                                                </li>
-                                                            </ul>
-                                                        </div>
-                                                    </div>
-                                                </li>
-                                            </ul>
-                                        </div>
-                                    </div>
-                                </div>
-                            </li>
-                            <div v-if="emails[selectedTopic] && emails[selectedTopic]['Useless'] && emails[selectedTopic]['Useless'].length" class="flex-1 mx-4 my-4 rounded-xl bg-gray-100 hover:border border-gray-700 border-opacity-20 w-full">
-                                <li class="py-10 px-8"> <!-- ring-1 ring-red-700 ring-opacity-20 --> <!-- BUG A CORRIGER : ESPACE BLANC BOTTOM -->
-                                    <div class="float-right mt-[-25px] mr-[-10px]">
-                                        <trash-icon class="w-6 h-6 text-gray-500" />
-                                    </div>
-                                    <!-- Your content -->
-                                    <div class="flex">
-                                        <div class="flex">
-                                            <span class="inline-flex h-14 w-14 items-center justify-center rounded-full bg-gray-400 dark:bg-red-200">
-                                                <span class="text-lg font-medium leading-none text-white dark:text-red-400">AO</span>
-                                            </span>
-                                            <!--<ChatBubbleOvalLeftEllipsisIcon class="w-6 h-6 text-red-500" />-->
-                                        </div>
-                                        <div class="ml-6 ">
-                                            <div class="overflow-hidden border-l-4 hover:rounded-l-xl border-gray-500 dark:border-red-300" @click="toggleHiddenParagraph(3)">
-                                                <ul role="list" class="divide-y divide-gray-200 dark:divide-white">
-                                                    <li class="px-6 py-4 dark:bg-red-500 hover:bg-opacity-70 dark:hover:bg-opacity-100">
-                                                        <div class="flex-auto">
-                                                            Vous avez reçu <span class="font-semibold text-gray-800 dark:text-white hover:text-gray-700">4</span> mails inutiles. Cliquez pour voir.
-                                                        </div>
-                                                        <ul role="list" v-show="showHiddenParagraphs[3]" class="text-gray-800 text-sm/6 pt-2" ref="parentElement3">
-                                                            <li class="pl-8" ref="hiddenText3" data-text="- Fabien Huet est en vacances dans les Alpes."></li>
-                                                            <li class="pl-8" ref="hiddenText3" data-text="- Il demande à recevoir les différentes informations pour le BP afin d'avancer rapidement sur le sujet."></li>
-                                                            <li class="pl-8" ref="hiddenText3" data-text="- Il souhaite également prendre rendez-vous avec son expert-comptable d'ici la fin du mois."></li>
-                                                        </ul>
-                                                    </li>
-                                                    <!-- More items... -->
-                                                </ul>
-                                            </div>
-                                        </div>
-                                    </div>
-                                </li>
-                            </div>
-                        </ul>
-                    </div>
-                </div>
-            </div>
-        </div>
-    </div>
-    <!-- Category Modal -->
-    <NewCategoryModal
-      :isOpen="isModalOpen"
-      :errorMessage="modalErrorMessage"
-      @closeModal="closeModal"
-      @addCategory="handleAddCategory"
-    />
-    <UpdateCategoryModal
-    :isOpen="isModalUpdateOpen" 
-    :errorMessage="modalUpdateErrorMessage"
-    :category="categoryToUpdate"
-    @closeModal="closeUpdateModal"
-    @updateCategory="handleUpdateCategory"
-    @deleteCategory="handleCategoryDelete"
-    />
-    <!-- Notification new category created -->
-    <div aria-live="assertive" class="pointer-events-none fixed inset-0 flex items-end px-4 py-6 sm:p-6">
-        <div class="flex w-full flex-col items-center space-y-4 sm:items-end">
-        <transition
-            enter-active-class="transform ease-out duration-300 transition"
-            enter-from-class="translate-y-2 opacity-0 sm:translate-y-0 sm:translate-x-2"
-            enter-to-class="translate-y-0 opacity-100 sm:translate-x-0"
-            leave-active-class="transition ease-in duration-100"
-            leave-from-class="opacity-100"
-            leave-to-class="opacity-0">
-            <div v-if="showNewCategoryNotif" class="pointer-events-auto w-full max-w-sm overflow-hidden rounded-lg bg-green-300 shadow-lg ring-1 ring-black ring-opacity-5">
-            <div class="p-4">
-                <div class="flex items-start">
-                <div class="flex-shrink-0">
-                    <CheckCircleIcon class="h-6 w-6 text-gray-900" aria-hidden="true" />
-                </div>
-                <div class="ml-3 w-0 flex-1 pt-0.5">
-                    <p class="text-sm font-medium text-gray-900">Categorie créée !</p>
-                    <p class="mt-1 text-sm text-gray-900">Votre catégorie a été créée avec succès</p>
-                </div>
-                <div class="ml-4 flex flex-shrink-0">
-                    <button type="button" @click="showNewCategoryNotif = false" class="inline-flex rounded-md text-gray-900 hover:text-black focus:outline-none focus:ring-2 focus:ring-gray-900 focus:ring-offset-2">
-                    <span class="sr-only">Close</span>
-                    <XMarkIcon class="h-5 w-5 text-gray-900" aria-hidden="true" />
-                    </button>
-                </div>
-                </div>
-            </div>
-            </div>
-        </transition>
-        </div>
-    </div>
-    <!-- Notification category updated -->
-    <div aria-live="assertive" class="pointer-events-none fixed inset-0 flex items-end px-4 py-6 sm:p-6">
-        <div class="flex w-full flex-col items-center space-y-4 sm:items-end">
-        <transition
-            enter-active-class="transform ease-out duration-300 transition"
-            enter-from-class="translate-y-2 opacity-0 sm:translate-y-0 sm:translate-x-2"
-            enter-to-class="translate-y-0 opacity-100 sm:translate-x-0"
-            leave-active-class="transition ease-in duration-100"
-            leave-from-class="opacity-100"
-            leave-to-class="opacity-0">
-            <div v-if="showUpdateCategoryNotif" class="pointer-events-auto w-full max-w-sm overflow-hidden rounded-lg bg-green-300 shadow-lg ring-1 ring-black ring-opacity-5">
-            <div class="p-4">
-                <div class="flex items-start">
-                <div class="flex-shrink-0">
-                    <CheckCircleIcon class="h-6 w-6 text-gray-900" aria-hidden="true" />
-                </div>
-                <div class="ml-3 w-0 flex-1 pt-0.5">
-                    <p class="text-sm font-medium text-gray-900">Categorie mis à jour !</p>
-                    <p class="mt-1 text-sm text-gray-900">Votre catégorie a été mis à jour avec succès</p>
-                </div>
-                <div class="ml-4 flex flex-shrink-0">
-                    <button type="button" @click="showUpdateCategoryNotif = false" class="inline-flex rounded-md text-gray-900 hover:text-black focus:outline-none focus:ring-2 focus:ring-gray-900 focus:ring-offset-2">
-                    <span class="sr-only">Close</span>
-                    <XMarkIcon class="h-5 w-5 text-gray-900" aria-hidden="true" />
-                    </button>
-                </div>
-                </div>
-            </div>
-            </div>
-        </transition>
-        </div>
-    </div>
-    <!-- Notification category deleted -->
-    <div aria-live="assertive" class="pointer-events-none fixed inset-0 flex items-end px-4 py-6 sm:p-6">
-        <div class="flex w-full flex-col items-center space-y-4 sm:items-end">
-        <transition
-            enter-active-class="transform ease-out duration-300 transition"
-            enter-from-class="translate-y-2 opacity-0 sm:translate-y-0 sm:translate-x-2"
-            enter-to-class="translate-y-0 opacity-100 sm:translate-x-0"
-            leave-active-class="transition ease-in duration-100"
-            leave-from-class="opacity-100"
-            leave-to-class="opacity-0">
-            <div v-if="showDeleteCategoryNotif" class="pointer-events-auto w-full max-w-sm overflow-hidden rounded-lg bg-green-300 shadow-lg ring-1 ring-black ring-opacity-5">
-            <div class="p-4">
-                <div class="flex items-start">
-                <div class="flex-shrink-0">
-                    <CheckCircleIcon class="h-6 w-6 text-gray-900" aria-hidden="true" />
-                </div>
-                <div class="ml-3 w-0 flex-1 pt-0.5">
-                    <p class="text-sm font-medium text-gray-900">Categorie supprimé !</p>
-                    <p class="mt-1 text-sm text-gray-900">Votre catégorie a été supprimée avec succès</p>
-                </div>
-                <div class="ml-4 flex flex-shrink-0">
-                    <button type="button" @click="showDeleteCategoryNotif = false" class="inline-flex rounded-md text-gray-900 hover:text-black focus:outline-none focus:ring-2 focus:ring-gray-900 focus:ring-offset-2">
-                    <span class="sr-only">Close</span>
-                    <XMarkIcon class="h-5 w-5 text-gray-900" aria-hidden="true" />
-                    </button>
-                </div>
-                </div>
-            </div>
-            </div>
-        </transition>
-        </div>
-    </div>
-    <ModalSeeMail :isOpen="showModal" :email="selectedEmail" @update:isOpen="updateModalStatus" />
-    </div>
-</template>
-
-<script>
-import Navbar from '../components/AppNavbar7.vue';
-import Navbar2 from '../components/AppNavbar8.vue';
-import ModalSeeMail from '../components/SeeMail.vue';
-import NewCategoryModal from '../components/NewCategoryModal.vue';
-import UpdateCategoryModal from '../components/UpdateCategoryModal.vue';
-import { ref } from 'vue';
-import {
-    //ChatBubbleOvalLeftEllipsisIcon,
-    ExclamationTriangleIcon,
-    InformationCircleIcon,
-    TrashIcon,
-    ArrowUturnLeftIcon,
-    CheckIcon,
-    EllipsisHorizontalIcon,
-    //HandRaisedIcon,
-    EyeIcon,
-} from '@heroicons/vue/24/outline'
-
-export default {
-    name: 'UserHome',
-    components: {
-        Navbar,
-        Navbar2,
-        //ChatBubbleOvalLeftEllipsisIcon,
-        ExclamationTriangleIcon,
-        InformationCircleIcon,
-        TrashIcon,
-        ArrowUturnLeftIcon,
-        CheckIcon,
-        EllipsisHorizontalIcon,
-        //HandRaisedIcon,
-        EyeIcon,
-        ModalSeeMail,
-        NewCategoryModal,
-        UpdateCategoryModal
-    },
-    methods: {
-        /*openModal(email) {
-            this.selectedEmail = email; // Set the email data for the clicked email
-            this.showModal = true; // Open the modal
-        },*/
-        openInNewWindow(id_provider) {
-            console.log("EMAIL", id_provider);
-            const gmailBaseUrl = 'https://mail.google.com/mail/u/0/#inbox/';
-            // Construct the URL with the Gmail message ID
-            const urlToOpen = `${gmailBaseUrl}${id_provider}`;
-
-            window.open(urlToOpen, '_blank');
-        },
-        openAnswer(email) {
-            console.log("EMAIL", email.id_provider);
-
-            // Define the API endpoint URL
-            const url = `http://localhost:9000/MailAssistant/api/get_mail_by_id?email_id=${email.id_provider}`;
-
-            // Make the GET request
-            fetch(url, {
-                method: 'GET',
-                headers: {
-                    'Authorization': `Bearer ${localStorage.getItem('userToken')}`,
-                    'Content-Type': 'application/json',
-                    // Include other headers as required, like authorization tokens
-                }
-            })
-            .then(response => {
-                // Check if the request was successful
-                if (response.ok) {
-                    return response.json();
-                } else {
-                    throw new Error('Network response was not ok.');
-                }
-            })
-            .then(data => {
-                console.log("Received data:", data);
-                this.$router.push({ 
-                    name: 'answer', 
-                    query: { 
-                        subject: JSON.stringify(data.email.subject),
-                        cc: JSON.stringify(data.email.cc),
-                        bcc: JSON.stringify(data.email.bcc),
-                        decoded_data: JSON.stringify(data.email.decoded_data),
-                        email: JSON.stringify(email.email),
-                        id_provider : JSON.stringify(email.id_provider),
-                        details: JSON.stringify(email.details)
-                    }
-                });
-            })
-            .catch(error => {
-                console.error("There was a problem with the fetch operation:", error);
-            });
-        },
-        async fetchWithToken(url, options = {}) {
-            const accessToken = localStorage.getItem('userToken');
-            if (!options.headers) {
-                options.headers = {};
-            }
-            if (accessToken) {
-                options.headers['Authorization'] = `Bearer ${accessToken}`;
-            }
-
-            try {
-                let response = await fetch(url, options);
-
-                if (response.status === 401) {
-                    const refreshResponse = await fetch('http://localhost:9000/MailAssistant/api/token/refresh/', {
-                        method: 'POST',
-                        headers: {
-                            'Content-Type': 'application/json'
-                        },
-                        body: JSON.stringify({ access_token: accessToken })
-                    });
-
-                    if (refreshResponse.ok) {
-                        const refreshData = await refreshResponse.json();
-                        const newAccessToken = refreshData.access_token;
-                        localStorage.setItem('userToken', newAccessToken);
-                        options.headers['Authorization'] = `Bearer ${newAccessToken}`;
-                        response = await fetch(url, options);
-                    } else {
-                        throw new Error('Unauthorized: Please log in again');
-                    }
-                }
-
-                if (!response.ok) {
-                    throw new Error(`HTTP error! Status: ${response.status}`);
-                }
-
-                return response.json();
-            } catch (error) {
-                console.error('Error in fetchWithToken:', error.message);
-                throw error;
-            }
-        },
-        updateModalStatus(status) {
-            this.showModal = status;
-        },
-<<<<<<< HEAD
-        animateText() {
-            const access_token = localStorage.getItem('userToken');
-            
-            fetch(`http://localhost:9000/MailAssistant/gmail/unread_mails/`, {
-                method: 'GET',
-                headers: {
-                    'Authorization': `Bearer ${access_token}`
-                }
-            })
-            .then(response => {
-                console.log(response);
-                return response.json();
-            })
-            .then(data => {
-=======
-        async animateText() {
-            try {
-                const data = await this.fetchWithToken(`http://localhost:9000/MailAssistant/unread_mails/`);
-
->>>>>>> 84d0b138
-                const unreadMailCount = data.unreadCount;
-                let text = '';
-
-                if (unreadMailCount === 0) {
-                    text = `Bonjour ! Vous n'avez pas de nouveaux mails.`;
-                } else if (unreadMailCount === 1) {
-                    text = `Bonjour ! Vous avez reçu ${unreadMailCount} nouveau mail.`;
-                } else {
-                    text = `Bonjour ! Vous avez reçu ${unreadMailCount} nouveaux mails.`;
-                }
-
-                let target = this.$refs.animatedText;
-                let characters = text.split("");
-                let currentIndex = 0;
-                const interval = setInterval(() => {
-                    if (currentIndex < characters.length) {
-                        target.textContent += characters[currentIndex];
-                        currentIndex++;
-                    } else {
-                        clearInterval(interval);
-                    }
-                }, 30);
-            } catch (error) {
-                console.error('Error trying to get the number of unread emails:', error);
-            }
-        },
-        toggleHiddenParagraph(index) {
-            console.log("Item ID:",index)
-            console.log("All refs:",this.$refs)
-            console.log('parentElement: ', this.$refs['parentElement' + index])
-            console.log("Test: ", this.$refs['parentElement' + index][0].children)
-            // if(this.$refs['parentElement' + index]) {
-            //     console.log("Ref for current index:", this.$refs['parentElement' + index]);
-            // } else {
-            //     console.log(`Ref for index ${index} does not exist.`);
-            // }
-            this.showHiddenParagraphs[index] = !this.showHiddenParagraphs[index];
-            this.$nextTick(() => {
-                if (this.showHiddenParagraphs[index] && !this.animationTriggered[index]) {
-                    const parentElement = this.$refs['parentElement' + index][0];
-                    const elements = parentElement.children;
-                    console.log("Elements:", elements)
-
-                    const delays = [0];
-                    for (let i = 0; i < elements.length; i++) {
-                        const duration = this.animateHiddenText(elements[i], delays[i]);
-                        delays.push(delays[i] + duration + 20);
-                    }
-                    this.animationTriggered[index] = true;
-                }
-            });
-        },
-        animateHiddenText(element, delay = 0) {
-            const characters = element.dataset.text.split('');
-            const duration = characters.length * 5;
-            setTimeout(() => {
-                element.textContent = '';
-                let currentIndex = 0;
-                const interval = setInterval(() => {
-                    if (currentIndex < characters.length) {
-                        element.textContent += characters[currentIndex];
-                        currentIndex++;
-                    } else {
-                        clearInterval(interval);
-                    }
-                }, 5);
-            }, delay);
-            return duration;
-        },
-        selectCategory(category) {
-            this.selectedTopic = category.name;
-            console.log("CHANGE CATEGORY");
-        },
-        openModal() {
-            this.isModalOpen = true;
-        },
-        closeModal() {
-            this.isModalOpen = false;
-        },
-        openUpdateModal(category) {
-            console.log("CATEGORY TO UPDATE : ", category);
-            this.oldCategoryName = category.name;
-            this.categoryToUpdate = category;
-            this.isModalUpdateOpen = true;
-        },
-        closeUpdateModal() {
-            this.isModalUpdateOpen = false;
-        },
-        async handleAddCategory(categoryData) {
-            console.log('Category Added:', categoryData);
-            try {
-                const response = await this.fetchWithToken('http://localhost:9000/MailAssistant/api/set_category/', {
-                method: 'POST',
-                headers: {
-                    'Content-Type': 'application/json',
-                },
-                body: JSON.stringify({
-                    name: categoryData.name,
-                    description: categoryData.description,
-                }),
-                });
-
-                if (response) {
-                    console.log('Category added:', response);
-                    this.showNewCategoryNotif = true;
-                    this.closeModal();
-                    const categoryData = await this.fetchWithToken(`http://localhost:9000/MailAssistant/user/categories/`);
-                    console.log("CategoryData", categoryData);
-                    this.categories = categoryData.map(category => ({
-                        name: category.name,
-                        description: category.description
-                    }));
-                    console.log("Assigned categories:", this.categories);
-                    setTimeout(() => {
-                        this.showNewCategoryNotif = false;
-                    }, 2000);
-
-                }
-            } catch (error) {
-                console.error('Error adding category:', error);
-                this.showNewCategoryNotif = false; 
-                // Handle the error
-            }
-        },
-        async handleUpdateCategory(updatedCategory) {
-            console.log('Category Data to Update:', updatedCategory);
-            if (!updatedCategory.name.trim()) {
-                console.error('Error: Category name cannot be empty');
-                return;
-            }
-            const updateData = {
-                name: updatedCategory.name,
-                description: updatedCategory.description
-            };
-            try {
-                const url = `http://localhost:9000/MailAssistant/api/update_category/${this.oldCategoryName}/`; // Adjust the URL as needed
-                const options = {
-                method: 'PUT',
-                headers: {
-                    'Content-Type': 'application/json',
-                },
-                body: JSON.stringify(updateData)
-                };
-                const response = await this.fetchWithToken(url, options);
-
-                if (response) {
-                    console.log('Category updated:', response);
-                    this.showUpdateCategoryNotif = true;
-                    this.closeUpdateModal();
-                    const categoryData = await this.fetchWithToken(`http://localhost:9000/MailAssistant/user/categories/`);
-                    console.log("CategoryData", categoryData);
-                    this.categories = categoryData.map(category => ({
-                        name: category.name,
-                        description: category.description
-                    }));
-                    console.log("Assigned categories:", this.categories);
-                    setTimeout(() => {
-                        this.showUpdateCategoryNotif = false;
-                    }, 2000);
-                }
-            } catch (error) {
-                console.error('Error updating category:', error);
-                this.showUpdateCategoryNotif = false;
-                // Handle the error
-            }
-        },
-        async handleCategoryDelete(categoryNameToDelete) {
-            console.log("Category to delete", categoryNameToDelete);
-            if (!categoryNameToDelete.trim()) {
-                console.error('Error: Category name cannot be empty');
-                return;
-            }
-
-            try {
-                const url = `http://localhost:9000/MailAssistant/api/delete_category/${categoryNameToDelete}/`;
-
-                const options = {
-                    method: 'DELETE',
-                    headers: {
-                        'Content-Type': 'application/json',
-                    }
-                };
-
-                const response = await this.fetchWithToken(url, options);
-
-                if (response) {
-                    console.log('Category deleted:', response);
-                    this.showDeleteCategoryNotif = true;
-                    this.closeUpdateModal();
-                    // Fetch the categories
-                    const categoryData = await this.fetchWithToken(`http://localhost:9000/MailAssistant/user/categories/`);
-                    console.log("CategoryData", categoryData);
-                    this.categories = categoryData.map(category => ({
-                        name: category.name,
-                        description: category.description
-                    }));
-                    console.log("Assigned categories:", this.categories);
-                    setTimeout(() => {
-                        this.showDeleteCategoryNotif = false;
-                    }, 2000)
-                }
-            } catch (error) {
-                console.error('Error deleting category:', error);
-                this.showDeleteCategoryNotif = false;
-                // Handle the error
-            }
-        }
-    },
-    async mounted() {
-        console.log("COOKIES",document.cookie);
-
-        const showNotification = ref(false);
-        this.bgColor = localStorage.getItem('bgColor');
-        this.animateText();
-
-        try {
-            // Fetch the message
-            const messageResponse = await fetch('http://localhost:9000/MailAssistant/message/');
-            // If Unauthorized, handle accordingly
-            if (messageResponse.status === 401) {
-                // Handle token expiration or invalid token
-                // Possibly refresh the token or redirect to login page
-                return; // exit early or throw an error, based on your desired flow
-            }
-            const messageData = await messageResponse.json();
-            this.messageText = messageData.text;
-            console.log("TEXT",this.messageText);
-
-            // Fetch the categories
-            const categoryData = await this.fetchWithToken(`http://localhost:9000/MailAssistant/user/categories/`);
-            console.log("CategoryData", categoryData);
-            this.categories = categoryData.map(category => ({
-                name: category.name,
-                description: category.description
-            }));
-            console.log("Assigned categories:", this.categories);
-
-            // Fetch emails
-            const emailData = await this.fetchWithToken(`http://localhost:9000/MailAssistant/user/emails/`);
-            //console.log('fetchData: ',emailData)
-            this.emails = emailData;
-
-        } catch (error) {
-            console.error('Failed to fetch data:', error);
-        }
-
-        // To handle answer sent
-        if (localStorage.getItem('Email_sent')){
-            localStorage.setItem('Email_sent', '');
-            showNotification.value = true;
-            setTimeout(() => {
-                showNotification.value = false;
-            }, 5000);
-        }
-    },
-    data() {
-        return {
-            // showHiddenParagraphs: [false, false, false, false, false],
-            showHiddenParagraphs: {},
-            animationTriggered: [false, false, false],
-            showModal: false,
-            isModalOpen: false,
-            isModalUpdateOpen: false,
-            modalErrorMessage: '',
-            modalUpdateErrorMessage: '',
-            selectedCategory: null,
-            categoryToUpdate: null,
-            messageText: '',
-            categories: [],
-            selectedTopic: 'Administrative',
-            bgColor: 'bg-gradient-to-r from-sky-300 to-blue-300',
-            selectedEmail: null,
-            showNewCategoryNotif: false,
-            showUpdateCategoryNotif: false,
-            showDeleteCategoryNotif: false,
-            oldCategoryName: '',
-            // emails: { "": {
-            //     "Important": [],
-            //     "Information": [],
-            //     "Useless": []
-            //     }
-            // }
-            emails: {}
-            // items: [{id: 1, name: 'Jean', description: 'test', topic: 'ESAIP', importance: 'Information', details: [{id: 1, text: 'text'},{id: 3, text: 'bullet'},{id: 2, text: 'blabla'}]},
-            // {id: 23, name: 'Marc', description: 'Premier test', topic: 'ESAIP', importance: 'Important', details: [{id: 4, text: 'bonjour'},{id: 6, text: 'ok'},{id: 5, text: 'enfin'}]}
-            
-            // ],
-            // items: {
-            //     "ESAIP": {
-            //         "Important": [
-            //             {
-            //                 id: 1, 
-            //                 name: 'Jean', 
-            //                 description: 'test', 
-            //                 details: [
-            //                     {id: 1, text: 'text'},
-            //                     {id: 3, text: 'bullet'},
-            //                     {id: 2, text: 'blabla'}
-            //                 ]
-            //             }
-            //         ],
-            //         "Information": [
-            //             {
-            //                 id: 2, 
-            //                 name: 'Marc', 
-            //                 description: 'Premier test', 
-            //                 details: [
-            //                     {id: 4, text: 'bonjour'},
-            //                     {id: 6, text: 'ok'},
-            //                     {id: 5, text: 'enfin'}
-            //                 ]
-            //             }
-            //         ]
-            //     },
-            //     "Autres": {
-            //         "Important": [
-            //             {
-            //                 id: 3, 
-            //                 name: 'Banque', 
-            //                 description: 'test', 
-            //                 details: [
-            //                     {id: 7, text: 'prêt'},
-            //                     {id: 8, text: 'argent'},
-            //                     {id: 9, text: 'euro'}
-            //                 ]
-            //             }
-            //         ],
-            //         "Information": [
-            //             {
-            //                 id: 4, 
-            //                 name: 'Avocat', 
-            //                 description: 'Premier test', 
-            //                 details: [
-            //                     {id: 10, text: 'contrat'},
-            //                     {id: 11, text: 'frais'},
-            //                     {id: 12, text: 'fruit'}
-            //                 ]
-            //             }
-            //         ]
-            //     }
-            //     // ... potentially other topics
-            // }
-        }
-    }
-}
-</script>
+<template>
+    <div v-if="loading">
+        <Loading class=""></Loading>
+    </div>
+    <div v-else>
+    <!--
+    <div class="pb-1 lg:pl-20 bg-gray-100">
+        <div class="grid grid-cols-8 gap-6 h-72 items-center divide-x-8 divide-indigo-900 bg-blue-400">
+            <div class="col-span-3 h-full bg-red-500">
+                    
+                    <div class="flex">
+                        <div class="flex-shrink-0 self-center">
+                            <span class="inline-flex h-14 w-14 items-center justify-center rounded-full bg-indigo-800">
+                                <span class="text-lg font-medium leading-none text-white">AO</span>
+                            </span>
+                        </div>
+                        <div>
+                            <p class="mt-1" id="animated-text" ref="animatedText"></p>
+                        </div>
+                    </div>
+                </div>
+            <div class="col-span-5 h-full bg-red-500">
+                <p>Test</p>
+            </div>
+        </div>
+    </div>-->
+    <div class="flex flex-col justify-center items-center h-screen" :class="bgColor">
+        <div class="grid grid-cols-11 2xl:grid-cols-7 gap-8 2xl:gap-6">
+            <div class="col-span-1 2xl:col-span-1">
+                <div class="2xl:hidden h-full">
+                    <navbar></navbar>
+                </div>
+                <div class="hidden 2xl:block h-full">
+                    <navbar2></navbar2>
+                </div>
+            </div>
+            <div class="col-span-10 2xl:col-span-6">
+                <div class="flex flex-col xl:h-[93vh] xl:w-[86vw] 2xl:h-[825px] 2xl:w-[1450px]">
+                    <main class="rounded-xl bg-gray-100 bg-opacity-75 ring-1 shadow-sm ring-black ring-opacity-5">
+                        <div class="w-full px-4 sm:px-6 lg:px-6">
+                            <div class="grid grid-cols-11 gap-4 items-center divide-x divide-gray-300">
+                                <div class="col-span-3 h-full justify-center">
+                                    <!-- Assistant Up -->
+                                    <div class="flex pt-6 pb-6">
+                                        <div class="mr-4 flex-shrink-0 self-center">
+                                            <!--
+                                            <span class="inline-flex h-14 w-14 items-center justify-center rounded-full bg-[conic-gradient(at_left,_var(--tw-gradient-stops))] from-rose-400 via-amber-400 to-rose-200">
+                                                <span class="text-lg font-medium leading-none text-white">AO</span>
+                                            </span>-->   
+                                            <span class="inline-flex h-14 w-14 items-center justify-center rounded-full bg-gray-900 text-white">
+                                                <svg xmlns="http://www.w3.org/2000/svg" fill="none" viewBox="0 0 24 24" stroke-width="1.5" stroke="currentColor" class="w-6 h-6">
+                                                    <path stroke-linecap="round" stroke-linejoin="round" d="m11.25 11.25.041-.02a.75.75 0 0 1 1.063.852l-.708 2.836a.75.75 0 0 0 1.063.853l.041-.021M21 12a9 9 0 1 1-18 0 9 9 0 0 1 18 0Zm-9-3.75h.008v.008H12V8.25Z" />
+                                                </svg>
+                                            </span>     
+                                        </div>
+                                        <div>
+                                            <p class="mt-1" id="animated-text" ref="animatedText"></p>
+                                        </div>
+                                    </div>
+                                </div>
+                                <div class="pl-4 col-span-8 h-full flex items-center">
+                                    <div class="w-full flex items-center justify-center pb-5 pt-5">
+                                        <div class="sm:hidden">
+                                            <label for="tabs" class="sr-only">Select a tab</label>
+                                            <!-- Use an "onChange" listener to redirect the user to the selected tab URL. -->
+                                            <select id="tabs" name="tabs" class="block w-full rounded-md border-gray-300 focus:border-indigo-500 focus:ring-indigo-500" v-model="selectedTopic">
+                                                <option v-for="category in categories" :key="category">{{ category.name }}</option>
+                                            </select>
+                                        </div>
+                                        <div class="hidden sm:block w-full">
+                                            <nav class="flex flex-wrap justify-center w-full" aria-label="Tabs">
+                                                <a v-for="category in categories" :key="category" href="#" @click="selectCategory(category)" class="group flex gap-x-4 items-center text-gray-600 rounded-md px-6 py-2 text-sm font-medium" :class="{'bg-gray-500 bg-opacity-10 text-gray-800': selectedTopic === category, 'text-gray-600 hover:bg-gray-500 hover:bg-opacity-10 hover:text-gray-800': selectedTopic !== category}">
+                                                    {{ category.name }}
+                                                    <span v-if="emails[category] && emails[category].length > 0" class="bg-gray-100 text-gray-900 ml-3 hidden rounded-full py-0.5 px-2.5 text-xs font-medium md:inline-block">{{ emails[category].length }}</span>
+                                                    <span class="opacity-0 group-hover:opacity-100">
+                                                        <svg xmlns="http://www.w3.org/2000/svg" fill="none" viewBox="0 0 24 24" stroke-width="1.5" stroke="currentColor" class="w-5 h-5 hover:text-black" @click.stop="openUpdateModal(category)">
+                                                            <path stroke-linecap="round" stroke-linejoin="round" d="m16.862 4.487 1.687-1.688a1.875 1.875 0 1 1 2.652 2.652L10.582 16.07a4.5 4.5 0 0 1-1.897 1.13L6 18l.8-2.685a4.5 4.5 0 0 1 1.13-1.897l8.932-8.931Zm0 0L19.5 7.125M18 14v4.75A2.25 2.25 0 0 1 15.75 21H5.25A2.25 2.25 0 0 1 3 18.75V8.25A2.25 2.25 0 0 1 5.25 6H10" />
+                                                        </svg>
+                                                    </span>
+                                                </a>
+                                                <a class="flex text-gray-600 rounded-md px-8 py-2 text-sm font-medium hover:bg-gray-900 hover:text-white" @click="openModal">
+                                                    <svg xmlns="http://www.w3.org/2000/svg" fill="none" viewBox="0 0 24 24" stroke-width="1.5" stroke="currentColor" class="w-6 h-6">
+                                                        <path stroke-linecap="round" stroke-linejoin="round" d="M12 4.5v15m7.5-7.5h-15" />
+                                                    </svg>
+                                                </a>
+                                            </nav>
+                                        </div>
+                                    </div>
+                                </div>
+                            </div>
+                        </div>
+                    </main>
+                    <div class="flex-1 rounded-xl bg-white lg:mt-4 ring-1 shadow-sm ring-black ring-opacity-5">
+                        <!-- Content goes here -->
+                        <div v-if="!emails[selectedTopic]" class="flex flex-col w-full h-full rounded-xl">
+                            <div class="flex flex-col justify-center items-center h-full mx-4 my-4 rounded-lg border-2 border-dashed border-gray-300 p-12 text-center hover:border-gray-400 focus:outline-none focus:ring-2 focus:ring-indigo-500 focus:ring-offset-2">
+                                <svg xmlns="http://www.w3.org/2000/svg" fill="none" viewBox="0 0 24 24" stroke-width="1" stroke="currentColor" class="mx-auto h-14 w-14 text-gray-400">
+                                    <path stroke-linecap="round" stroke-linejoin="round" d="M6 12L3.269 3.126A59.768 59.768 0 0121.485 12 59.77 59.77 0 013.27 20.876L5.999 12zm0 0h7.5" />
+                                </svg>
+                                <span class="mt-2 block text-md font-semibold text-gray-900">Aucun nouveau mail</span>
+                            </div>
+                        </div>
+                        <ul role="list" class="flex flex-col w-full h-full rounded-xl">
+                            <li v-if="emails[selectedTopic] && emails[selectedTopic]['Important'] && emails[selectedTopic]['Important'].length > 0" class="py-10 px-8 mx-4 my-4 rounded-xl bg-red-100 bg-opacity-50 hover:border border-red-700 border-opacity-20"> <!-- ring-1 ring-red-700 ring-opacity-20 -->
+                                <div class="float-right mt-[-25px] mr-[-10px]">
+                                    <exclamation-triangle-icon class="w-6 h-6 text-red-500" />
+                                </div>
+                                <!-- Your content -->
+                                <div class="flex">
+                                    <div class="flex">
+                                        <span class="inline-flex h-14 w-14 items-center justify-center rounded-full bg-red-400 dark:bg-red-200">
+                                            <svg xmlns="http://www.w3.org/2000/svg" fill="none" viewBox="0 0 24 24" stroke-width="1.5" stroke="currentColor" class="w-6 h-6 text-white">
+                                                <path stroke-linecap="round" stroke-linejoin="round" d="M21.75 9v.906a2.25 2.25 0 0 1-1.183 1.981l-6.478 3.488M2.25 9v.906a2.25 2.25 0 0 0 1.183 1.981l6.478 3.488m8.839 2.51-4.66-2.51m0 0-1.023-.55a2.25 2.25 0 0 0-2.134 0l-1.022.55m0 0-4.661 2.51m16.5 1.615a2.25 2.25 0 0 1-2.25 2.25h-15a2.25 2.25 0 0 1-2.25-2.25V8.844a2.25 2.25 0 0 1 1.183-1.981l7.5-4.039a2.25 2.25 0 0 1 2.134 0l7.5 4.039a2.25 2.25 0 0 1 1.183 1.98V19.5Z" />
+                                            </svg>
+                                        </span>
+                                        <!--<ChatBubbleOvalLeftEllipsisIcon class="w-6 h-6 text-red-500" />-->
+                                    </div>
+                                    <div class="ml-6 flex-grow">
+                                        <div class="overflow-hidden border-l-4 border-red-500  hover:rounded-l-xl dark:border-red-300">
+                                            <ul role="list" class="divide-y divide-gray-200 dark:divide-white">
+                                                <li v-for="item in emails[selectedTopic]['Important']" :key="item.id" class="px-6 py-4 hover:bg-opacity-70 dark:hover:bg-red-500 dark:hover:bg-opacity-100 grid grid-cols-10 gap-4 items-center" @click="toggleHiddenParagraph(item.id)">
+                                                    <div class="col-span-8">
+                                                        <div class="flex-auto">
+                                                            <div class="flex items-baseline justify-between gap-x-4">
+                                                                <p class="text-sm font-semibold leading-6 text-red-700 dark:text-white">{{ item.name }}</p>
+                                                            </div>
+                                                            <p class="mt-1 text-md text-gray-700 leading-relaxed dark:text-red-50">{{ item.description }}</p>
+                                                        </div>
+                                                        <ul v-show="showHiddenParagraphs[item.id]" role="list" class="text-black text-sm/6 pt-2" :ref="'parentElement' + item.id">
+                                                            <li v-for="detail in item.details" :key="detail.id" class="pl-8 my-2" :ref="'hiddenText' + item.id" :data-text="'- ' + detail.text">
+                                                            </li>
+                                                        </ul>
+                                                    </div>
+                                                    <div class="col-span-2">
+                                                        <div class="flex justify-center">
+                                                            <span class="isolate inline-flex rounded-2xl">
+                                                                <div class="group">
+                                                                    <button @click="openInNewWindow(item.id_provider)" type="button" class="relative inline-flex items-center rounded-l-2xl px-2 py-1.5 text-gray-400 ring-1 ring-inset ring-red-300 hover:bg-red-300 focus:z-10">
+                                                                        <eye-icon class="w-5 h-5 text-red-500 group-hover:text-white" />
+                                                                    </button>
+                                                                </div>
+                                                                <div class="group">
+                                                                    <button type="button" class="relative -ml-px inline-flex items-center px-2 py-1.5 text-sm font-semibold text-gray-900 ring-1 ring-inset ring-red-300 hover:bg-red-300 focus:z-10">
+                                                                        <check-icon class="w-5 h-5 text-red-500 group-hover:text-white" />
+                                                                    </button>
+                                                                </div>
+                                                                <div class="group">
+                                                                    <button @click="openAnswer(item)" type="button" class="relative -ml-px inline-flex items-center px-2 py-1.5 text-sm font-semibold text-gray-900 ring-1 ring-inset ring-red-300 hover:bg-red-300 focus:z-10">
+                                                                        <arrow-uturn-left-icon class="w-5 h-5 text-red-500 group-hover:text-white" />
+                                                                    </button>
+                                                                </div>
+                                                                <div class="group">
+                                                                    <button type="button" class="relative -ml-px inline-flex items-center rounded-r-2xl px-2 py-1.5 text-gray-400 ring-1 ring-inset ring-red-300 hover:bg-red-300 focus:z-10">
+                                                                        <ellipsis-horizontal-icon class="w-5 h-5 text-red-500 group-hover:text-white" />                                                        
+                                                                    </button>
+                                                                </div>
+                                                            </span> 
+                                                        </div>
+                                                        <!--
+                                                        <span class="isolate inline-flex rounded-2xl">
+                                                            <button type="button" class="relative inline-flex items-center rounded-l-2xl px-2 py-1.5 text-gray-400 border-r border-red-300 hover:bg-gray-50 focus:z-10">
+                                                                <span class="sr-only">Previous</span>
+                                                                <eye-icon class="w-5 h-5 text-red-500" />
+                                                            </button>
+                                                            <button type="button" class="relative -ml-px inline-flex items-center px-2 py-1.5 text-sm font-semibold text-gray-900 border-l border-red-300 hover:bg-gray-50 focus:z-10">
+                                                                <check-icon class="w-5 h-5 text-red-500" />
+                                                            </button>
+                                                            <button type="button" class="relative -ml-px inline-flex items-center px-2 py-1.5 text-sm font-semibold text-gray-900 border-l border-red-300 hover:bg-gray-50 focus:z-10">
+                                                                <arrow-uturn-left-icon class="w-5 h-5 text-red-500" />
+                                                            </button>
+                                                            <button type="button" class="relative -ml-px inline-flex items-center rounded-r-2xl px-2 py-1.5 text-gray-400 border-l border-red-300 hover:bg-gray-50 focus:z-10">
+                                                                <ellipsis-horizontal-icon class="w-5 h-5 text-red-500" />                                                        
+                                                            </button>
+                                                        </span>-->
+                                                        
+                                                    </div>
+                                                </li>
+                                            </ul>
+                                        </div>
+                                    </div>
+                                </div>
+                            </li>
+                            <!-- More items... -->
+                            <li v-if="emails[selectedTopic] && emails[selectedTopic]['Information'] && emails[selectedTopic]['Information'].length > 0" class="py-10 px-8 mx-4 my-4 rounded-xl bg-blue-100 bg-opacity-50 hover:border border-blue-700 border-opacity-20 w-full"> <!-- ring-1 ring-blue-700 ring-opacity-20 -->
+                                <div class="float-right mt-[-25px] mr-[-10px]">
+                                    <information-circle-icon class="w-6 h-6 text-blue-500" />
+                                </div>
+                                <!-- Your content -->
+                                <div class="flex">
+                                    <div class="flex">
+                                        <span class="inline-flex h-14 w-14 items-center justify-center rounded-full bg-blue-500 dark:bg-blue-200">
+                                            <span class="text-lg font-medium leading-none text-white dark:text-gray-800">AO</span>
+                                        </span>
+                                        <!--<ChatBubbleOvalLeftEllipsisIcon class="w-6 h-6 text-blue-800" />-->
+                                    </div>
+                                    <div class="ml-6 flex-grow">
+                                        <div class="overflow-hidden border-l-4 hover:rounded-l-xl border-blue-300 dark:bg-blue-500">
+                                            <ul role="list" class="divide-y divide-gray-200 dark:divide-white">
+                                                <li v-for="item in emails[selectedTopic]['Information']" :key="item.id" class="px-6 py-4 hover:bg-opacity-70 dark:hover:bg-blue-500 dark:hover:bg-opacity-100 grid grid-cols-10 gap-4 items-center" @click="toggleHiddenParagraph(item.id)">
+                                                    <div >
+                                                        <div class="col-span-8">
+                                                            <div class="flex-auto">
+                                                                <div class="flex items-baseline justify-between gap-x-4">
+                                                                    <p class="text-sm font-semibold leading-6 text-blue-800 dark:text-white">{{ item.name }}</p>
+                                                                </div>
+                                                                <p class="mt-1 text-md text-gray-700 leading-relaxed dark:text-blue-50">{{ item.description }}</p>
+                                                            </div>
+                                                            <ul v-show="showHiddenParagraphs[item.id]" role="list" class="text-black text-sm/6 pt-2" :ref="'parentElement' + item.id">
+                                                                <li v-for="detail in item.details" :key="detail.id" class="pl-8" :ref="'hiddenText' + item.id" :data-text="detail.text">
+                                                                </li>
+                                                            </ul>
+                                                        </div>
+                                                    </div>
+                                                </li>
+                                            </ul>
+                                        </div>
+                                    </div>
+                                </div>
+                            </li>
+                            <div v-if="emails[selectedTopic] && emails[selectedTopic]['Useless'] && emails[selectedTopic]['Useless'].length" class="flex-1 mx-4 my-4 rounded-xl bg-gray-100 hover:border border-gray-700 border-opacity-20 w-full">
+                                <li class="py-10 px-8"> <!-- ring-1 ring-red-700 ring-opacity-20 --> <!-- BUG A CORRIGER : ESPACE BLANC BOTTOM -->
+                                    <div class="float-right mt-[-25px] mr-[-10px]">
+                                        <trash-icon class="w-6 h-6 text-gray-500" />
+                                    </div>
+                                    <!-- Your content -->
+                                    <div class="flex">
+                                        <div class="flex">
+                                            <span class="inline-flex h-14 w-14 items-center justify-center rounded-full bg-gray-400 dark:bg-red-200">
+                                                <span class="text-lg font-medium leading-none text-white dark:text-red-400">AO</span>
+                                            </span>
+                                            <!--<ChatBubbleOvalLeftEllipsisIcon class="w-6 h-6 text-red-500" />-->
+                                        </div>
+                                        <div class="ml-6 ">
+                                            <div class="overflow-hidden border-l-4 hover:rounded-l-xl border-gray-500 dark:border-red-300" @click="toggleHiddenParagraph(3)">
+                                                <ul role="list" class="divide-y divide-gray-200 dark:divide-white">
+                                                    <li class="px-6 py-4 dark:bg-red-500 hover:bg-opacity-70 dark:hover:bg-opacity-100">
+                                                        <div class="flex-auto">
+                                                            Vous avez reçu <span class="font-semibold text-gray-800 dark:text-white hover:text-gray-700">4</span> mails inutiles. Cliquez pour voir.
+                                                        </div>
+                                                        <ul role="list" v-show="showHiddenParagraphs[3]" class="text-gray-800 text-sm/6 pt-2" ref="parentElement3">
+                                                            <li class="pl-8" ref="hiddenText3" data-text="- Fabien Huet est en vacances dans les Alpes."></li>
+                                                            <li class="pl-8" ref="hiddenText3" data-text="- Il demande à recevoir les différentes informations pour le BP afin d'avancer rapidement sur le sujet."></li>
+                                                            <li class="pl-8" ref="hiddenText3" data-text="- Il souhaite également prendre rendez-vous avec son expert-comptable d'ici la fin du mois."></li>
+                                                        </ul>
+                                                    </li>
+                                                    <!-- More items... -->
+                                                </ul>
+                                            </div>
+                                        </div>
+                                    </div>
+                                </li>
+                            </div>
+                        </ul>
+                    </div>
+                </div>
+            </div>
+        </div>
+    </div>
+    <!-- Category Modal -->
+    <NewCategoryModal
+      :isOpen="isModalOpen"
+      :errorMessage="modalErrorMessage"
+      @closeModal="closeModal"
+      @addCategory="handleAddCategory"
+    />
+    <UpdateCategoryModal
+    :isOpen="isModalUpdateOpen" 
+    :errorMessage="modalUpdateErrorMessage"
+    :category="categoryToUpdate"
+    @closeModal="closeUpdateModal"
+    @updateCategory="handleUpdateCategory"
+    @deleteCategory="handleCategoryDelete"
+    />
+    <!-- Notification new category created -->
+    <div aria-live="assertive" class="pointer-events-none fixed inset-0 flex items-end px-4 py-6 sm:p-6">
+        <div class="flex w-full flex-col items-center space-y-4 sm:items-end">
+        <transition
+            enter-active-class="transform ease-out duration-300 transition"
+            enter-from-class="translate-y-2 opacity-0 sm:translate-y-0 sm:translate-x-2"
+            enter-to-class="translate-y-0 opacity-100 sm:translate-x-0"
+            leave-active-class="transition ease-in duration-100"
+            leave-from-class="opacity-100"
+            leave-to-class="opacity-0">
+            <div v-if="showNewCategoryNotif" class="pointer-events-auto w-full max-w-sm overflow-hidden rounded-lg bg-green-300 shadow-lg ring-1 ring-black ring-opacity-5">
+            <div class="p-4">
+                <div class="flex items-start">
+                <div class="flex-shrink-0">
+                    <CheckCircleIcon class="h-6 w-6 text-gray-900" aria-hidden="true" />
+                </div>
+                <div class="ml-3 w-0 flex-1 pt-0.5">
+                    <p class="text-sm font-medium text-gray-900">Categorie créée !</p>
+                    <p class="mt-1 text-sm text-gray-900">Votre catégorie a été créée avec succès</p>
+                </div>
+                <div class="ml-4 flex flex-shrink-0">
+                    <button type="button" @click="showNewCategoryNotif = false" class="inline-flex rounded-md text-gray-900 hover:text-black focus:outline-none focus:ring-2 focus:ring-gray-900 focus:ring-offset-2">
+                    <span class="sr-only">Close</span>
+                    <XMarkIcon class="h-5 w-5 text-gray-900" aria-hidden="true" />
+                    </button>
+                </div>
+                </div>
+            </div>
+            </div>
+        </transition>
+        </div>
+    </div>
+    <!-- Notification category updated -->
+    <div aria-live="assertive" class="pointer-events-none fixed inset-0 flex items-end px-4 py-6 sm:p-6">
+        <div class="flex w-full flex-col items-center space-y-4 sm:items-end">
+        <transition
+            enter-active-class="transform ease-out duration-300 transition"
+            enter-from-class="translate-y-2 opacity-0 sm:translate-y-0 sm:translate-x-2"
+            enter-to-class="translate-y-0 opacity-100 sm:translate-x-0"
+            leave-active-class="transition ease-in duration-100"
+            leave-from-class="opacity-100"
+            leave-to-class="opacity-0">
+            <div v-if="showUpdateCategoryNotif" class="pointer-events-auto w-full max-w-sm overflow-hidden rounded-lg bg-green-300 shadow-lg ring-1 ring-black ring-opacity-5">
+            <div class="p-4">
+                <div class="flex items-start">
+                <div class="flex-shrink-0">
+                    <CheckCircleIcon class="h-6 w-6 text-gray-900" aria-hidden="true" />
+                </div>
+                <div class="ml-3 w-0 flex-1 pt-0.5">
+                    <p class="text-sm font-medium text-gray-900">Categorie mis à jour !</p>
+                    <p class="mt-1 text-sm text-gray-900">Votre catégorie a été mis à jour avec succès</p>
+                </div>
+                <div class="ml-4 flex flex-shrink-0">
+                    <button type="button" @click="showUpdateCategoryNotif = false" class="inline-flex rounded-md text-gray-900 hover:text-black focus:outline-none focus:ring-2 focus:ring-gray-900 focus:ring-offset-2">
+                    <span class="sr-only">Close</span>
+                    <XMarkIcon class="h-5 w-5 text-gray-900" aria-hidden="true" />
+                    </button>
+                </div>
+                </div>
+            </div>
+            </div>
+        </transition>
+        </div>
+    </div>
+    <!-- Notification category deleted -->
+    <div aria-live="assertive" class="pointer-events-none fixed inset-0 flex items-end px-4 py-6 sm:p-6">
+        <div class="flex w-full flex-col items-center space-y-4 sm:items-end">
+        <transition
+            enter-active-class="transform ease-out duration-300 transition"
+            enter-from-class="translate-y-2 opacity-0 sm:translate-y-0 sm:translate-x-2"
+            enter-to-class="translate-y-0 opacity-100 sm:translate-x-0"
+            leave-active-class="transition ease-in duration-100"
+            leave-from-class="opacity-100"
+            leave-to-class="opacity-0">
+            <div v-if="showDeleteCategoryNotif" class="pointer-events-auto w-full max-w-sm overflow-hidden rounded-lg bg-green-300 shadow-lg ring-1 ring-black ring-opacity-5">
+            <div class="p-4">
+                <div class="flex items-start">
+                <div class="flex-shrink-0">
+                    <CheckCircleIcon class="h-6 w-6 text-gray-900" aria-hidden="true" />
+                </div>
+                <div class="ml-3 w-0 flex-1 pt-0.5">
+                    <p class="text-sm font-medium text-gray-900">Categorie supprimé !</p>
+                    <p class="mt-1 text-sm text-gray-900">Votre catégorie a été supprimée avec succès</p>
+                </div>
+                <div class="ml-4 flex flex-shrink-0">
+                    <button type="button" @click="showDeleteCategoryNotif = false" class="inline-flex rounded-md text-gray-900 hover:text-black focus:outline-none focus:ring-2 focus:ring-gray-900 focus:ring-offset-2">
+                    <span class="sr-only">Close</span>
+                    <XMarkIcon class="h-5 w-5 text-gray-900" aria-hidden="true" />
+                    </button>
+                </div>
+                </div>
+            </div>
+            </div>
+        </transition>
+        </div>
+    </div>
+    <ModalSeeMail :isOpen="showModal" :email="selectedEmail" @update:isOpen="updateModalStatus" />
+    </div>
+</template>
+
+<script>
+import Navbar from '../components/AppNavbar7.vue';
+import Navbar2 from '../components/AppNavbar8.vue';
+import ModalSeeMail from '../components/SeeMail.vue';
+import NewCategoryModal from '../components/NewCategoryModal.vue';
+import UpdateCategoryModal from '../components/UpdateCategoryModal.vue';
+import { ref } from 'vue';
+import {
+    //ChatBubbleOvalLeftEllipsisIcon,
+    ExclamationTriangleIcon,
+    InformationCircleIcon,
+    TrashIcon,
+    ArrowUturnLeftIcon,
+    CheckIcon,
+    EllipsisHorizontalIcon,
+    //HandRaisedIcon,
+    EyeIcon,
+} from '@heroicons/vue/24/outline'
+
+export default {
+    name: 'UserHome',
+    components: {
+        Navbar,
+        Navbar2,
+        //ChatBubbleOvalLeftEllipsisIcon,
+        ExclamationTriangleIcon,
+        InformationCircleIcon,
+        TrashIcon,
+        ArrowUturnLeftIcon,
+        CheckIcon,
+        EllipsisHorizontalIcon,
+        //HandRaisedIcon,
+        EyeIcon,
+        ModalSeeMail,
+        NewCategoryModal,
+        UpdateCategoryModal
+    },
+    methods: {
+        /*openModal(email) {
+            this.selectedEmail = email; // Set the email data for the clicked email
+            this.showModal = true; // Open the modal
+        },*/
+        openInNewWindow(id_provider) {
+            console.log("EMAIL", id_provider);
+            const gmailBaseUrl = 'https://mail.google.com/mail/u/0/#inbox/';
+            // Construct the URL with the Gmail message ID
+            const urlToOpen = `${gmailBaseUrl}${id_provider}`;
+
+            window.open(urlToOpen, '_blank');
+        },
+        openAnswer(email) {
+            console.log("EMAIL", email.id_provider);
+
+            // Define the API endpoint URL
+            const url = `http://localhost:9000/MailAssistant/api/get_mail_by_id?email_id=${email.id_provider}`;
+
+            // Make the GET request
+            fetch(url, {
+                method: 'GET',
+                headers: {
+                    'Authorization': `Bearer ${localStorage.getItem('userToken')}`,
+                    'Content-Type': 'application/json',
+                    // Include other headers as required, like authorization tokens
+                }
+            })
+            .then(response => {
+                // Check if the request was successful
+                if (response.ok) {
+                    return response.json();
+                } else {
+                    throw new Error('Network response was not ok.');
+                }
+            })
+            .then(data => {
+                console.log("Received data:", data);
+                this.$router.push({ 
+                    name: 'answer', 
+                    query: { 
+                        subject: JSON.stringify(data.email.subject),
+                        cc: JSON.stringify(data.email.cc),
+                        bcc: JSON.stringify(data.email.bcc),
+                        decoded_data: JSON.stringify(data.email.decoded_data),
+                        email: JSON.stringify(email.email),
+                        id_provider : JSON.stringify(email.id_provider),
+                        details: JSON.stringify(email.details)
+                    }
+                });
+            })
+            .catch(error => {
+                console.error("There was a problem with the fetch operation:", error);
+            });
+        },
+        async fetchWithToken(url, options = {}) {
+            const accessToken = localStorage.getItem('userToken');
+            if (!options.headers) {
+                options.headers = {};
+            }
+            if (accessToken) {
+                options.headers['Authorization'] = `Bearer ${accessToken}`;
+            }
+
+            try {
+                let response = await fetch(url, options);
+
+                if (response.status === 401) {
+                    const refreshResponse = await fetch('http://localhost:9000/MailAssistant/api/token/refresh/', {
+                        method: 'POST',
+                        headers: {
+                            'Content-Type': 'application/json'
+                        },
+                        body: JSON.stringify({ access_token: accessToken })
+                    });
+
+                    if (refreshResponse.ok) {
+                        const refreshData = await refreshResponse.json();
+                        const newAccessToken = refreshData.access_token;
+                        localStorage.setItem('userToken', newAccessToken);
+                        options.headers['Authorization'] = `Bearer ${newAccessToken}`;
+                        response = await fetch(url, options);
+                    } else {
+                        throw new Error('Unauthorized: Please log in again');
+                    }
+                }
+
+                if (!response.ok) {
+                    throw new Error(`HTTP error! Status: ${response.status}`);
+                }
+
+                return response.json();
+            } catch (error) {
+                console.error('Error in fetchWithToken:', error.message);
+                throw error;
+            }
+        },
+        updateModalStatus(status) {
+            this.showModal = status;
+        },
+        async animateText() {
+            try {
+                const data = await this.fetchWithToken(`http://localhost:9000/MailAssistant/gmail/unread_mails/`);
+
+                const unreadMailCount = data.unreadCount;
+                let text = '';
+
+                if (unreadMailCount === 0) {
+                    text = `Bonjour ! Vous n'avez pas de nouveaux mails.`;
+                } else if (unreadMailCount === 1) {
+                    text = `Bonjour ! Vous avez reçu ${unreadMailCount} nouveau mail.`;
+                } else {
+                    text = `Bonjour ! Vous avez reçu ${unreadMailCount} nouveaux mails.`;
+                }
+
+                let target = this.$refs.animatedText;
+                let characters = text.split("");
+                let currentIndex = 0;
+                const interval = setInterval(() => {
+                    if (currentIndex < characters.length) {
+                        target.textContent += characters[currentIndex];
+                        currentIndex++;
+                    } else {
+                        clearInterval(interval);
+                    }
+                }, 30);
+            } catch (error) {
+                console.error('Error trying to get the number of unread emails:', error);
+            }
+        },
+        toggleHiddenParagraph(index) {
+            console.log("Item ID:",index)
+            console.log("All refs:",this.$refs)
+            console.log('parentElement: ', this.$refs['parentElement' + index])
+            console.log("Test: ", this.$refs['parentElement' + index][0].children)
+            // if(this.$refs['parentElement' + index]) {
+            //     console.log("Ref for current index:", this.$refs['parentElement' + index]);
+            // } else {
+            //     console.log(`Ref for index ${index} does not exist.`);
+            // }
+            this.showHiddenParagraphs[index] = !this.showHiddenParagraphs[index];
+            this.$nextTick(() => {
+                if (this.showHiddenParagraphs[index] && !this.animationTriggered[index]) {
+                    const parentElement = this.$refs['parentElement' + index][0];
+                    const elements = parentElement.children;
+                    console.log("Elements:", elements)
+
+                    const delays = [0];
+                    for (let i = 0; i < elements.length; i++) {
+                        const duration = this.animateHiddenText(elements[i], delays[i]);
+                        delays.push(delays[i] + duration + 20);
+                    }
+                    this.animationTriggered[index] = true;
+                }
+            });
+        },
+        animateHiddenText(element, delay = 0) {
+            const characters = element.dataset.text.split('');
+            const duration = characters.length * 5;
+            setTimeout(() => {
+                element.textContent = '';
+                let currentIndex = 0;
+                const interval = setInterval(() => {
+                    if (currentIndex < characters.length) {
+                        element.textContent += characters[currentIndex];
+                        currentIndex++;
+                    } else {
+                        clearInterval(interval);
+                    }
+                }, 5);
+            }, delay);
+            return duration;
+        },
+        selectCategory(category) {
+            this.selectedTopic = category.name;
+            console.log("CHANGE CATEGORY");
+        },
+        openModal() {
+            this.isModalOpen = true;
+        },
+        closeModal() {
+            this.isModalOpen = false;
+        },
+        openUpdateModal(category) {
+            console.log("CATEGORY TO UPDATE : ", category);
+            this.oldCategoryName = category.name;
+            this.categoryToUpdate = category;
+            this.isModalUpdateOpen = true;
+        },
+        closeUpdateModal() {
+            this.isModalUpdateOpen = false;
+        },
+        async handleAddCategory(categoryData) {
+            console.log('Category Added:', categoryData);
+            try {
+                const response = await this.fetchWithToken('http://localhost:9000/MailAssistant/api/set_category/', {
+                method: 'POST',
+                headers: {
+                    'Content-Type': 'application/json',
+                },
+                body: JSON.stringify({
+                    name: categoryData.name,
+                    description: categoryData.description,
+                }),
+                });
+
+                if (response) {
+                    console.log('Category added:', response);
+                    this.showNewCategoryNotif = true;
+                    this.closeModal();
+                    const categoryData = await this.fetchWithToken(`http://localhost:9000/MailAssistant/user/categories/`);
+                    console.log("CategoryData", categoryData);
+                    this.categories = categoryData.map(category => ({
+                        name: category.name,
+                        description: category.description
+                    }));
+                    console.log("Assigned categories:", this.categories);
+                    setTimeout(() => {
+                        this.showNewCategoryNotif = false;
+                    }, 2000);
+
+                }
+            } catch (error) {
+                console.error('Error adding category:', error);
+                this.showNewCategoryNotif = false; 
+                // Handle the error
+            }
+        },
+        async handleUpdateCategory(updatedCategory) {
+            console.log('Category Data to Update:', updatedCategory);
+            if (!updatedCategory.name.trim()) {
+                console.error('Error: Category name cannot be empty');
+                return;
+            }
+            const updateData = {
+                name: updatedCategory.name,
+                description: updatedCategory.description
+            };
+            try {
+                const url = `http://localhost:9000/MailAssistant/api/update_category/${this.oldCategoryName}/`; // Adjust the URL as needed
+                const options = {
+                method: 'PUT',
+                headers: {
+                    'Content-Type': 'application/json',
+                },
+                body: JSON.stringify(updateData)
+                };
+                const response = await this.fetchWithToken(url, options);
+
+                if (response) {
+                    console.log('Category updated:', response);
+                    this.showUpdateCategoryNotif = true;
+                    this.closeUpdateModal();
+                    const categoryData = await this.fetchWithToken(`http://localhost:9000/MailAssistant/user/categories/`);
+                    console.log("CategoryData", categoryData);
+                    this.categories = categoryData.map(category => ({
+                        name: category.name,
+                        description: category.description
+                    }));
+                    console.log("Assigned categories:", this.categories);
+                    setTimeout(() => {
+                        this.showUpdateCategoryNotif = false;
+                    }, 2000);
+                }
+            } catch (error) {
+                console.error('Error updating category:', error);
+                this.showUpdateCategoryNotif = false;
+                // Handle the error
+            }
+        },
+        async handleCategoryDelete(categoryNameToDelete) {
+            console.log("Category to delete", categoryNameToDelete);
+            if (!categoryNameToDelete.trim()) {
+                console.error('Error: Category name cannot be empty');
+                return;
+            }
+
+            try {
+                const url = `http://localhost:9000/MailAssistant/api/delete_category/${categoryNameToDelete}/`;
+
+                const options = {
+                    method: 'DELETE',
+                    headers: {
+                        'Content-Type': 'application/json',
+                    }
+                };
+
+                const response = await this.fetchWithToken(url, options);
+
+                if (response) {
+                    console.log('Category deleted:', response);
+                    this.showDeleteCategoryNotif = true;
+                    this.closeUpdateModal();
+                    // Fetch the categories
+                    const categoryData = await this.fetchWithToken(`http://localhost:9000/MailAssistant/user/categories/`);
+                    console.log("CategoryData", categoryData);
+                    this.categories = categoryData.map(category => ({
+                        name: category.name,
+                        description: category.description
+                    }));
+                    console.log("Assigned categories:", this.categories);
+                    setTimeout(() => {
+                        this.showDeleteCategoryNotif = false;
+                    }, 2000)
+                }
+            } catch (error) {
+                console.error('Error deleting category:', error);
+                this.showDeleteCategoryNotif = false;
+                // Handle the error
+            }
+        }
+    },
+    async mounted() {
+        console.log("COOKIES",document.cookie);
+
+        const showNotification = ref(false);
+        this.bgColor = localStorage.getItem('bgColor');
+        this.animateText();
+
+        try {
+            // Fetch the message
+            const messageResponse = await fetch('http://localhost:9000/MailAssistant/message/');
+            // If Unauthorized, handle accordingly
+            if (messageResponse.status === 401) {
+                // Handle token expiration or invalid token
+                // Possibly refresh the token or redirect to login page
+                return; // exit early or throw an error, based on your desired flow
+            }
+            const messageData = await messageResponse.json();
+            this.messageText = messageData.text;
+            console.log("TEXT",this.messageText);
+
+            // Fetch the categories
+            const categoryData = await this.fetchWithToken(`http://localhost:9000/MailAssistant/user/categories/`);
+            console.log("CategoryData", categoryData);
+            this.categories = categoryData.map(category => ({
+                name: category.name,
+                description: category.description
+            }));
+            console.log("Assigned categories:", this.categories);
+
+            // Fetch emails
+            const emailData = await this.fetchWithToken(`http://localhost:9000/MailAssistant/user/emails/`);
+            //console.log('fetchData: ',emailData)
+            this.emails = emailData;
+
+        } catch (error) {
+            console.error('Failed to fetch data:', error);
+        }
+
+        // To handle answer sent
+        if (localStorage.getItem('Email_sent')){
+            localStorage.setItem('Email_sent', '');
+            showNotification.value = true;
+            setTimeout(() => {
+                showNotification.value = false;
+            }, 5000);
+        }
+    },
+    data() {
+        return {
+            // showHiddenParagraphs: [false, false, false, false, false],
+            showHiddenParagraphs: {},
+            animationTriggered: [false, false, false],
+            showModal: false,
+            isModalOpen: false,
+            isModalUpdateOpen: false,
+            modalErrorMessage: '',
+            modalUpdateErrorMessage: '',
+            selectedCategory: null,
+            categoryToUpdate: null,
+            messageText: '',
+            categories: [],
+            selectedTopic: 'Administrative',
+            bgColor: 'bg-gradient-to-r from-sky-300 to-blue-300',
+            selectedEmail: null,
+            showNewCategoryNotif: false,
+            showUpdateCategoryNotif: false,
+            showDeleteCategoryNotif: false,
+            oldCategoryName: '',
+            // emails: { "": {
+            //     "Important": [],
+            //     "Information": [],
+            //     "Useless": []
+            //     }
+            // }
+            emails: {}
+            // items: [{id: 1, name: 'Jean', description: 'test', topic: 'ESAIP', importance: 'Information', details: [{id: 1, text: 'text'},{id: 3, text: 'bullet'},{id: 2, text: 'blabla'}]},
+            // {id: 23, name: 'Marc', description: 'Premier test', topic: 'ESAIP', importance: 'Important', details: [{id: 4, text: 'bonjour'},{id: 6, text: 'ok'},{id: 5, text: 'enfin'}]}
+            
+            // ],
+            // items: {
+            //     "ESAIP": {
+            //         "Important": [
+            //             {
+            //                 id: 1, 
+            //                 name: 'Jean', 
+            //                 description: 'test', 
+            //                 details: [
+            //                     {id: 1, text: 'text'},
+            //                     {id: 3, text: 'bullet'},
+            //                     {id: 2, text: 'blabla'}
+            //                 ]
+            //             }
+            //         ],
+            //         "Information": [
+            //             {
+            //                 id: 2, 
+            //                 name: 'Marc', 
+            //                 description: 'Premier test', 
+            //                 details: [
+            //                     {id: 4, text: 'bonjour'},
+            //                     {id: 6, text: 'ok'},
+            //                     {id: 5, text: 'enfin'}
+            //                 ]
+            //             }
+            //         ]
+            //     },
+            //     "Autres": {
+            //         "Important": [
+            //             {
+            //                 id: 3, 
+            //                 name: 'Banque', 
+            //                 description: 'test', 
+            //                 details: [
+            //                     {id: 7, text: 'prêt'},
+            //                     {id: 8, text: 'argent'},
+            //                     {id: 9, text: 'euro'}
+            //                 ]
+            //             }
+            //         ],
+            //         "Information": [
+            //             {
+            //                 id: 4, 
+            //                 name: 'Avocat', 
+            //                 description: 'Premier test', 
+            //                 details: [
+            //                     {id: 10, text: 'contrat'},
+            //                     {id: 11, text: 'frais'},
+            //                     {id: 12, text: 'fruit'}
+            //                 ]
+            //             }
+            //         ]
+            //     }
+            //     // ... potentially other topics
+            // }
+        }
+    }
+}
+</script>