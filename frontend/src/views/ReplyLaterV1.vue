<template>
  <ShowNotification :showNotification="this.showNotification" :notificationTitle="this.notificationTitle"
    :notificationMessage="this.notificationMessage" :backgroundColor="this.backgroundColor"
    @dismiss-popup="dismissPopup" />
  <div class="flex flex-col justify-center bg-white items-center h-screen">
    <div class="flex h-full w-full">
      <div class="w-[90px] bg-white ring-1 shadow-sm ring-black ring-opacity-5">
        <div class="2xl:hidden h-full">
          <navbar></navbar>
        </div>
        <div class="hidden 2xl:block h-full">
          <navbar2></navbar2>
        </div>
      </div>
      <div
<<<<<<< HEAD
        class="col-span-10 2xl:col-span-6 bg-white rounded-xl lg:ring-1 lg:ring-black lg:ring-opacity-5 shadow hover:shadow-lg xl:h-[93vh] xl:w-[86vw] 2xl:h-[825px] 2xl:w-[1450px]">
=======
        class="flex-1">
>>>>>>> 7cd90c78
        <!-- WORKS FOR 1920*1200px screens <div
        class="col-span-10 2xl:col-span-6 bg-white rounded-xl lg:ring-1 lg:ring-black lg:ring-opacity-5 shadow hover:shadow-lg xl:h-[calc(93vh)] xl:w-[86vw] 2xl:h-[6/7*100vh] 2xl:w-[calc(80vw)]"> -->
        <!-- OLD VALUE w : 1400px or 1424px h : 825px -->
        <div class="flex flex-col h-full divide-y divide-gray-200">
          <div
            class="flex items-center justify-center h-[65px] 2xl:h-[75px] lg:ring-1 lg:ring-black lg:ring-opacity-5 bg-gray-50">
            <!-- bg-gray-200 bg-opacity-50 bg-gray-400 bg-opacity-10-->
            <h1 style="font-family: 'Poppins', sans-serif; font-weight: 500;">Répondre plus tard</h1>
          </div>
          <div class="flex-grow overflow-y-auto" style="margin-right: 2px;">
            <div class="px-4 py-2 h-full">
              <div v-if="nbr_reply_answer == 0" class="py-2 w-full h-full">
                <div
                  class="flex items-center justify-center w-full h-full rounded-lg border-2 border-dashed border-gray-300 hover:border-gray-400 text-center"
                  @click="showModal = true">
                  <div class="flex-col">
                    <svg xmlns="http://www.w3.org/2000/svg" fill="none" viewBox="0 0 24 24" stroke-width="1.5"
                      stroke="currentColor" class="w-12 h-12 mx-auto text-gray-400">
                      <path stroke-linecap="round" stroke-linejoin="round"
                        d="M9 15 3 9m0 0 6-6M3 9h12a6 6 0 0 1 0 12h-3" />
                    </svg>
                    <span class="mt-2 block text-sm font-semibold text-gray-900">Aucun mail à répondre plus tard</span>
                  </div>
                </div>
              </div>
              <div v-if="nbr_reply_answer > 0">
                <ul role="list" class="flex flex-col w-full h-full rounded-xl">
                  <li v-if="emails['Important'] && emails['Important'].length > 0"
                    class="py-10 px-8 mt-2 rounded-xl bg-red-100 bg-opacity-50 hover:ring-1 ring-offset-0 ring-red-700 ring-opacity-20">
                    <div class="float-right mt-[-25px] mr-[-10px]">
                      <exclamation-triangle-icon class="w-6 h-6 text-red-500" />
                    </div>
                    <div class="flex">
                      <div class="flex">
                        <span
                          class="inline-flex h-14 w-14 items-center justify-center rounded-full bg-red-400 dark:bg-red-200">
                          <svg xmlns="http://www.w3.org/2000/svg" fill="none" viewBox="0 0 24 24" stroke-width="1.5"
                            stroke="currentColor" class="w-6 h-6 text-white">
                            <path stroke-linecap="round" stroke-linejoin="round"
                              d="M21.75 9v.906a2.25 2.25 0 0 1-1.183 1.981l-6.478 3.488M2.25 9v.906a2.25 2.25 0 0 0 1.183 1.981l6.478 3.488m8.839 2.51-4.66-2.51m0 0-1.023-.55a2.25 2.25 0 0 0-2.134 0l-1.022.55m0 0-4.661 2.51m16.5 1.615a2.25 2.25 0 0 1-2.25 2.25h-15a2.25 2.25 0 0 1-2.25-2.25V8.844a2.25 2.25 0 0 1 1.183-1.981l7.5-4.039a2.25 2.25 0 0 1 2.134 0l7.5 4.039a2.25 2.25 0 0 1 1.183 1.98V19.5Z" />
                          </svg>
                        </span>
                      </div>
                      <div class="ml-6 flex-grow">
                        <div class="overflow-hidden border-l-4 border-red-500  hover:rounded-l-xl"
                          style="overflow: visible;">
                          <ul role="list" class="divide-y divide-gray-200 dark:divide-white">
                            <li v-for="item in emails['Important']" :key="item.id"
                              class="px-6 md:py-2 2xl:py-4 hover:bg-opacity-70 grid grid-cols-10 gap-4 items-center"
                              @mouseover="setHoveredItem(item.id)" @mouseleave="clearHoveredItem">
                              <div class="col-span-8 cursor-pointer" @click="toggleHiddenParagraph(item.id)">
                                <div class="flex-auto group">
                                  <div class="flex gap-x-4">
                                    <p class="text-sm font-semibold leading-6 text-red-700 dark:text-white">{{ item.name
                                      }}</p>
                                    <div
                                      class="hidden group-hover:block px-2 py-0.5 bg-red-300 text-white text-sm shadow rounded-xl">
                                      <div class="flex gap-x-1 items-center">
                                        <svg xmlns="http://www.w3.org/2000/svg" fill="none" viewBox="0 0 24 24"
                                          stroke-width="1.5" stroke="currentColor" class="w-4 h-4">
                                          <path stroke-linecap="round" stroke-linejoin="round"
                                            d="M15.042 21.672 13.684 16.6m0 0-2.51 2.225.569-9.47 5.227 7.917-3.286-.672Zm-7.518-.267A8.25 8.25 0 1 1 20.25 10.5M8.288 14.212A5.25 5.25 0 1 1 17.25 10.5" />
                                        </svg>
                                        <p>Cliquez pour voir le résumé</p>
                                      </div>
                                    </div>
                                  </div>
                                  <p class="mt-1 text-md text-gray-700 leading-relaxed dark:text-blue-50">{{
                                    item.description }}</p>
                                </div>
                                <ul v-show="showHiddenParagraphs[item.id]" role="list" class="text-black text-sm/6 pt-2"
                                  :ref="'parentElement' + item.id">
                                  <!-- Potential design update : bg-white shadow rounded-xl -->
                                  <li v-for="detail in item.details" :key="detail.id" class="pl-8"
                                    :ref="'hiddenText' + item.id" :data-text="detail.text">
                                  </li>
                                </ul>
                              </div>
                              <div class="col-span-2">
                                <div class="flex justify-center">
                                  <span class="isolate inline-flex rounded-2xl">
                                    <div v-show="hoveredItemId === item.id" class="group action-buttons">
                                      <div class="relative group">
                                        <div
                                          class="absolute hidden group-hover:block px-4 py-2 bg-black text-white text-sm rounded shadow-lg mt-[-45px] -ml-4 z-40">
                                          Ouvrir
                                        </div>
                                        <button @click="openInNewWindow(item.id_provider)" type="button"
                                          class="relative inline-flex items-center rounded-l-2xl px-2 py-1.5 text-gray-400 ring-1 ring-inset ring-red-300 hover:bg-red-300 focus:z-10">
                                          <eye-icon class="w-5 h-5 text-red-400 group-hover:text-white" />
                                        </button>
                                      </div>
                                    </div>
                                    <div v-show="hoveredItemId === item.id" class="group action-buttons">
                                      <div class="relative group">
                                        <div
                                          class="absolute hidden group-hover:block px-4 py-2 bg-black text-white text-sm rounded shadow-lg mt-[-45px] -ml-7">
                                          Répondre
                                        </div>
                                        <button @click="openAnswer(item)" type="button"
                                          class="relative -ml-px inline-flex items-center px-2 py-1.5 text-sm font-semibold text-gray-900 ring-1 ring-inset ring-red-300 hover:bg-red-300 focus:z-10">
                                          <arrow-uturn-left-icon class="w-5 h-5 text-red-400 group-hover:text-white" />
                                        </button>
                                      </div>
                                    </div>
                                    <div v-show="hoveredItemId === item.id" class="group action-buttons">
                                      <div class="relative group">
                                        <div
                                          class="absolute hidden group-hover:block px-4 py-2 bg-black text-white text-sm rounded shadow-lg mt-[-45px] -ml-7">
                                          Enlever de répondre plus tard
                                        </div>
                                        <button @click="unmarkReplyLater(item.id)" type="button"
                                          class="relative -ml-px inline-flex items-center px-2 py-1.5 text-sm font-semibold text-gray-900 ring-1 ring-inset ring-red-300 hover:bg-red-300 focus:z-10">
                                          <ChatBubbleOvalLeftEllipsisIcon
                                            class="w-5 h-5 text-red-400 group-hover:text-white" />
                                        </button>
                                      </div>
                                    </div>
                                    <div v-show="hoveredItemId === item.id" class="group action-buttons">
                                      <div class="relative group">
                                        <div
                                          class="absolute hidden group-hover:block px-4 py-2 bg-black text-white text-sm rounded shadow-lg mt-[-45px] -ml-8">
                                          Supprimer
                                        </div>
                                        <button type="button"
                                          class="relative -ml-px inline-flex items-center px-2 py-1.5 text-sm font-semibold text-gray-900 ring-1 ring-inset ring-red-300 hover:bg-red-300 focus:z-10">
                                          <TrashIcon @click.stop="deleteEmail(item.id)"
                                            class="w-5 h-5 text-red-400 group-hover:text-white" />
                                        </button>
                                      </div>
                                    </div>
                                    <div v-show="hoveredItemId === item.id" class="group action-buttons">
                                      <div class="relative group">
                                        <div v-if="showTooltip"
                                          class="absolute hidden group-hover:block px-4 py-2 bg-black text-white text-sm rounded shadow-lg mt-[-45px] -ml-20 w-[185px]">
                                          Actions supplémentaires
                                        </div>
                                        <Menu as="div" class="relative inline-block text-left">
                                          <div>
                                            <MenuButton @click="toggleTooltip"
                                              class="relative -ml-px inline-flex items-center rounded-r-2xl px-2 py-1.5 text-red-400 ring-1 ring-inset ring-red-300 hover:bg-red-300 focus:z-10">
                                              <ellipsis-horizontal-icon
                                                class="w-5 h-5 group-hover:text-white text-red-400 group-active:text-red-400 group-focus:text-red focus:text-red-400" />
                                            </MenuButton>
                                          </div>
                                          <transition enter-active-class="transition ease-out duration-100"
                                            enter-from-class="transform opacity-0 scale-95"
                                            enter-to-class="transform opacity-100 scale-100"
                                            leave-active-class="transition ease-in duration-75"
                                            leave-from-class="transform opacity-100 scale-100"
                                            leave-to-class="transform opacity-0 scale-95">
                                            <MenuItems v-show="isMenuOpen"
                                              class="absolute right-0 z-10 mt-1 w-48 origin-top-right rounded-md bg-white shadow-sm ring-1 ring-black ring-opacity-5 focus:outline-none cursor-pointer">
                                              <div class="py-1">
                                                <div v-if="item.rule">
                                                  <MenuItem v-slot="{ active }">
                                                  <a @click.prevent="openRuleEditor(item.rule_id)" href="#"
                                                    :class="[active ? 'bg-gray-100 text-gray-900' : 'text-gray-700', 'block px-4 py-1 text-sm']">
                                                    <span class="flex gap-x-2 items-center">
                                                      <svg xmlns="http://www.w3.org/2000/svg" fill="none"
                                                        viewBox="0 0 24 24" stroke-width="1.5" stroke="currentColor"
                                                        class="w-4 h-4">
                                                        <path stroke-linecap="round" stroke-linejoin="round"
                                                          d="M9.75 3.104v5.714a2.25 2.25 0 0 1-.659 1.591L5 14.5M9.75 3.104c-.251.023-.501.05-.75.082m.75-.082a24.301 24.301 0 0 1 4.5 0m0 0v5.714c0 .597.237 1.17.659 1.591L19.8 15.3M14.25 3.104c.251.023.501.05.75.082M19.8 15.3l-1.57.393A9.065 9.065 0 0 1 12 15a9.065 9.065 0 0 0-6.23-.693L5 14.5m14.8.8 1.402 1.402c1.232 1.232.65 3.318-1.067 3.611A48.309 48.309 0 0 1 12 21c-2.773 0-5.491-.235-8.135-.687-1.718-.293-2.3-2.379-1.067-3.61L5 14.5" />
                                                      </svg>
                                                      <span>Changer la règle</span>
                                                    </span>
                                                  </a>
                                                  </MenuItem>
                                                </div>
                                                <div v-else>
                                                  <MenuItem v-slot="{ active }">
                                                  <a @click.prevent="openNewRule(item.name, item.email)" href="#"
                                                    :class="[active ? 'bg-gray-100 text-gray-900' : 'text-gray-700', 'block px-4 py-1 text-sm']">
                                                    <span class="flex gap-x-2 items-center">
                                                      <svg xmlns="http://www.w3.org/2000/svg" fill="none"
                                                        viewBox="0 0 24 24" stroke-width="1.5" stroke="currentColor"
                                                        class="w-4 h-4">
                                                        <path stroke-linecap="round" stroke-linejoin="round"
                                                          d="M9.75 3.104v5.714a2.25 2.25 0 0 1-.659 1.591L5 14.5M9.75 3.104c-.251.023-.501.05-.75.082m.75-.082a24.301 24.301 0 0 1 4.5 0m0 0v5.714c0 .597.237 1.17.659 1.591L19.8 15.3M14.25 3.104c.251.023.501.05.75.082M19.8 15.3l-1.57.393A9.065 9.065 0 0 1 12 15a9.065 9.065 0 0 0-6.23-.693L5 14.5m14.8.8 1.402 1.402c1.232 1.232.65 3.318-1.067 3.611A48.309 48.309 0 0 1 12 21c-2.773 0-5.491-.235-8.135-.687-1.718-.293-2.3-2.379-1.067-3.61L5 14.5" />
                                                      </svg>
                                                      <span>Créer une règle</span>
                                                    </span>
                                                  </a>
                                                  </MenuItem>
                                                </div>
                                              </div>
                                              <div class="py-1">
                                                <MenuItem v-slot="{ active }">
                                                <a @click.prevent="transferEmail(item)"
                                                  :class="[active ? 'bg-gray-100 text-gray-900' : 'text-gray-700', 'block px-4 py-1 text-sm']">
                                                  <span class="flex gap-x-2 items-center">
                                                    <svg class="w-4 h-4" viewBox="0 0 28 28" version="1.1"
                                                      stroke="currentColor" xmlns="http://www.w3.org/2000/svg"
                                                      xmlns:xlink="http://www.w3.org/1999/xlink" xml:space="preserve"
                                                      xmlns:serif="http://www.serif.com/"
                                                      style="fill-rule:evenodd;clip-rule:evenodd;stroke-linecap:round;stroke-linejoin:round;">
                                                      <path
                                                        d="M13.435,10.609l6.783,6.782m0,0l-6.783,6.783m6.783-6.783L6.85,17.391c-3.721,0-6.783-3.061-6.783-6.782c0-3.721,3.062-6.783,6.783-6.783l3.391,0"
                                                        style="fill:none;stroke:#000;stroke-width:1.7px;" />
                                                      <path d="M21.197,10.609l6.783,6.782m0,0l-6.783,6.783"
                                                        style="fill:none;stroke:#000;stroke-width:1.7px;" />
                                                    </svg>
                                                    <span>Transférer</span>
                                                  </span>
                                                </a>
                                                </MenuItem>
                                              </div>
                                            </MenuItems>
                                          </transition>
                                        </Menu>
                                      </div>
                                    </div>
                                    <!--
                                          <div v-show="hoveredItemId === item.id" class="group action-buttons">
                                              <div class="relative group">
                                                  <div class="absolute hidden group-hover:block px-4 py-2 bg-black text-white text-sm rounded shadow-lg mt-[-45px] -ml-10">
                                                      Paramétrer
                                                  </div>
                                                  <Menu as="div" class="relative inline-block text-left">
                                                      <div>
                                                          <MenuButton @click="toggleTooltip" class="relative -ml-px inline-flex items-center rounded-r-2xl px-2 py-1.5 text-blue-400 ring-1 ring-inset ring-blue-300 hover:bg-blue-300 focus:z-10">
                                                              <ellipsis-horizontal-icon class="w-5 h-5 group-hover:text-white text-blue-400 group-active:text-blue-400 group-focus:text-red focus:text-blue-400" />
                                                          </MenuButton>
                                                      </div>
                                                      <transition enter-active-class="transition ease-out duration-100" enter-from-class="transform opacity-0 scale-95" enter-to-class="transform opacity-100 scale-100" leave-active-class="transition ease-in duration-75" leave-from-class="transform opacity-100 scale-100" leave-to-class="transform opacity-0 scale-95">
                                                      <MenuItems v-show="isMenuOpen" class="absolute right-0 z-10 mt-1 w-48 origin-top-right rounded-md bg-white shadow-sm ring-1 ring-black ring-opacity-5 focus:outline-none">
                                                          <div class="py-1">
                                                              <div v-if="item.rule">
                                                                  <MenuItem v-slot="{ active }">
                                                                      <a @click.prevent="openRuleEditor(item.rule_id)" href="#" :class="[active ? 'bg-gray-100 text-gray-900' : 'text-gray-700', 'block px-4 py-1 text-sm']">
                                                                          <span class="flex gap-x-2 items-center">
                                                                              <svg xmlns="http://www.w3.org/2000/svg" fill="none" viewBox="0 0 24 24" stroke-width="1.5" stroke="currentColor" class="w-4 h-4">
                                                                                  <path stroke-linecap="round" stroke-linejoin="round" d="M9.75 3.104v5.714a2.25 2.25 0 0 1-.659 1.591L5 14.5M9.75 3.104c-.251.023-.501.05-.75.082m.75-.082a24.301 24.301 0 0 1 4.5 0m0 0v5.714c0 .597.237 1.17.659 1.591L19.8 15.3M14.25 3.104c.251.023.501.05.75.082M19.8 15.3l-1.57.393A9.065 9.065 0 0 1 12 15a9.065 9.065 0 0 0-6.23-.693L5 14.5m14.8.8 1.402 1.402c1.232 1.232.65 3.318-1.067 3.611A48.309 48.309 0 0 1 12 21c-2.773 0-5.491-.235-8.135-.687-1.718-.293-2.3-2.379-1.067-3.61L5 14.5" />
                                                                              </svg>
                                                                              <span>Changer la règle</span>
                                                                          </span>
                                                                      </a>
                                                                  </MenuItem>
                                                              </div>
                                                              <div v-else>
                                                                  <MenuItem v-slot="{ active }">
                                                                      <a @click.prevent="openNewRule(item.name, item.email)" href="#" :class="[active ? 'bg-gray-100 text-gray-900' : 'text-gray-700', 'block px-4 py-1 text-sm']">
                                                                          <span class="flex gap-x-2 items-center">
                                                                              <svg xmlns="http://www.w3.org/2000/svg" fill="none" viewBox="0 0 24 24" stroke-width="1.5" stroke="currentColor" class="w-4 h-4">
                                                                                  <path stroke-linecap="round" stroke-linejoin="round" d="M9.75 3.104v5.714a2.25 2.25 0 0 1-.659 1.591L5 14.5M9.75 3.104c-.251.023-.501.05-.75.082m.75-.082a24.301 24.301 0 0 1 4.5 0m0 0v5.714c0 .597.237 1.17.659 1.591L19.8 15.3M14.25 3.104c.251.023.501.05.75.082M19.8 15.3l-1.57.393A9.065 9.065 0 0 1 12 15a9.065 9.065 0 0 0-6.23-.693L5 14.5m14.8.8 1.402 1.402c1.232 1.232.65 3.318-1.067 3.611A48.309 48.309 0 0 1 12 21c-2.773 0-5.491-.235-8.135-.687-1.718-.293-2.3-2.379-1.067-3.61L5 14.5" />
                                                                              </svg>
                                                                              <span>Créer une règle</span>
                                                                          </span>
                                                                      </a>
                                                                  </MenuItem>
                                                              </div>
                                                          </div>
                                                          <div class="py-1">
                                                          <MenuItem v-slot="{ active }">
                                                              <a @click.prevent="markEmailReplyLater(item.id)" href="#" :class="[active ? 'bg-gray-100 text-gray-900' : 'text-gray-700', 'block px-4 py-1 text-sm']">
                                                                  <span class="flex gap-x-2 items-center">
                                                                      <svg class="w-4 h-4" viewBox="0 0 28 28" version="1.1" stroke="currentColor" xmlns="http://www.w3.org/2000/svg" xmlns:xlink="http://www.w3.org/1999/xlink" xml:space="preserve" xmlns:serif="http://www.serif.com/" style="fill-rule:evenodd;clip-rule:evenodd;stroke-linecap:round;stroke-linejoin:round;">
                                                                          <path d="M13.435,17.391l-6.783,-6.782m0,0l6.783,-6.783m-6.783,6.783l13.565,0c3.721,0 6.783,3.061 6.783,6.782c0,3.721 -3.062,6.783 -6.783,6.783l-3.391,0" style="fill:none;stroke:#000;stroke-width:1.7px;"/><path d="M7.783,17.391l-6.783,-6.782m0,0l6.783,-6.783" style="fill:none;stroke:#000;stroke-width:1.7px;"/>
                                                                      </svg>
                                                                      <span>Répondre plus tard</span>
                                                                  </span>
                                                              </a>
                                                          </MenuItem>
                                                          </div>
                                                      </MenuItems>
                                                      </transition>
                                                  </Menu>
                                              </div>
                                          </div>-->
                                  </span>
                                </div>
                              </div>
                            </li>
                          </ul>
                        </div>
                      </div>
                    </div>
                  </li>
                  <li v-if="emails['Information'] && emails['Information'].length > 0"
                    class="py-10 px-8 mt-2 rounded-xl bg-blue-100 bg-opacity-50 hover:ring-1 ring-offset-0 ring-blue-700 ring-opacity-20">
                    <!-- ring-1 ring-blue-700 ring-opacity-20 -->
                    <div class="float-right mt-[-25px] mr-[-10px]">
                      <information-circle-icon class="w-6 h-6 text-blue-500" />
                    </div>
                    <div class="flex">
                      <div class="flex">
                        <span
                          class="inline-flex h-14 w-14 items-center justify-center rounded-full bg-blue-500 dark:bg-blue-200">
                          <svg xmlns="http://www.w3.org/2000/svg" fill="none" viewBox="0 0 24 24" stroke-width="1.5"
                            stroke="currentColor" class="w-6 h-6 text-white">
                            <path stroke-linecap="round" stroke-linejoin="round"
                              d="M21.75 9v.906a2.25 2.25 0 0 1-1.183 1.981l-6.478 3.488M2.25 9v.906a2.25 2.25 0 0 0 1.183 1.981l6.478 3.488m8.839 2.51-4.66-2.51m0 0-1.023-.55a2.25 2.25 0 0 0-2.134 0l-1.022.55m0 0-4.661 2.51m16.5 1.615a2.25 2.25 0 0 1-2.25 2.25h-15a2.25 2.25 0 0 1-2.25-2.25V8.844a2.25 2.25 0 0 1 1.183-1.981l7.5-4.039a2.25 2.25 0 0 1 2.134 0l7.5 4.039a2.25 2.25 0 0 1 1.183 1.98V19.5Z" />
                          </svg>
                        </span>
                        <!--<ChatBubbleOvalLeftEllipsisIcon class="w-6 h-6 text-blue-800" />-->
                      </div>
                      <div class="ml-6 flex-grow">
                        <div class="overflow-hidden border-l-4 hover:rounded-l-xl border-blue-300"
                          style="overflow: visible;">
                          <ul role="list" class="divide-y divide-gray-200 dark:divide-white">
                            <li v-for="item in emails['Information']" :key="item.id"
                              class="px-6 md:py-2 2xl:py-4 hover:bg-opacity-70 dark:hover:bg-blue-500 dark:hover:bg-opacity-100 grid grid-cols-10 gap-4 items-center"
                              @mouseover="setHoveredItem(item.id)" @mouseleave="clearHoveredItem">
                              <div class="col-span-8 cursor-pointer" @click="toggleHiddenParagraph(item.id)">
                                <div class="flex-auto group">
                                  <div class="flex gap-x-4">
                                    <p class="text-sm font-semibold leading-6 text-blue-800 dark:text-white">{{
                                      item.name
                                      }}</p>
                                    <div
                                      class="hidden group-hover:block px-2 py-0.5 bg-blue-300 text-white text-sm shadow rounded-xl">
                                      <div class="flex gap-x-1 items-center">
                                        <svg xmlns="http://www.w3.org/2000/svg" fill="none" viewBox="0 0 24 24"
                                          stroke-width="1.5" stroke="currentColor" class="w-4 h-4">
                                          <path stroke-linecap="round" stroke-linejoin="round"
                                            d="M15.042 21.672 13.684 16.6m0 0-2.51 2.225.569-9.47 5.227 7.917-3.286-.672Zm-7.518-.267A8.25 8.25 0 1 1 20.25 10.5M8.288 14.212A5.25 5.25 0 1 1 17.25 10.5" />
                                        </svg>
                                        <p>Cliquez pour voir le résumé</p>
                                      </div>
                                    </div>
                                  </div>
                                  <p class="mt-1 text-md text-gray-700 leading-relaxed dark:text-blue-50">{{
                                    item.description }}</p>
                                </div>
                                <ul v-show="showHiddenParagraphs[item.id]" role="list" class="text-black text-sm/6 pt-2"
                                  :ref="'parentElement' + item.id">
                                  <!-- Potential design update : bg-white shadow rounded-xl -->
                                  <li v-for="detail in item.details" :key="detail.id" class="pl-8"
                                    :ref="'hiddenText' + item.id" :data-text="detail.text">
                                  </li>
                                </ul>
                              </div>
                              <div class="col-span-2">
                                <div class="flex justify-center">
                                  <span class="isolate inline-flex rounded-2xl">
                                    <div v-show="hoveredItemId === item.id" class="group action-buttons">
                                      <div class="relative group">
                                        <div
                                          class="absolute hidden group-hover:block px-4 py-2 bg-black text-white text-sm rounded shadow-lg mt-[-45px] -ml-4 z-40">
                                          Ouvrir
                                        </div>
                                        <button @click="openInNewWindow(item.id_provider)" type="button"
                                          class="relative inline-flex items-center rounded-l-2xl px-2 py-1.5 text-gray-400 ring-1 ring-inset ring-blue-300 hover:bg-blue-300 focus:z-10">
                                          <eye-icon class="w-5 h-5 text-blue-400 group-hover:text-white" />
                                        </button>
                                      </div>
                                    </div>
                                    <div v-show="hoveredItemId === item.id" class="group action-buttons">
                                      <div class="relative group">
                                        <div
                                          class="absolute hidden group-hover:block px-4 py-2 bg-black text-white text-sm rounded shadow-lg mt-[-45px] -ml-7">
                                          Répondre
                                        </div>
                                        <button @click="openAnswer(item)" type="button"
                                          class="relative -ml-px inline-flex items-center px-2 py-1.5 text-sm font-semibold text-gray-900 ring-1 ring-inset ring-blue-300 hover:bg-blue-300 focus:z-10">
                                          <arrow-uturn-left-icon class="w-5 h-5 text-blue-400 group-hover:text-white" />
                                        </button>
                                      </div>
                                    </div>
                                    <div v-show="hoveredItemId === item.id" class="group action-buttons">
                                      <div class="relative group">
                                        <div
                                          class="absolute hidden group-hover:block px-4 py-2 bg-black text-white text-sm rounded shadow-lg mt-[-45px] -ml-7">
                                          Enlever de répondre plus tard
                                        </div>
                                        <button @click="unmarkReplyLater(item.id)" type="button"
                                          class="relative -ml-px inline-flex items-center px-2 py-1.5 text-sm font-semibold text-gray-900 ring-1 ring-inset ring-blue-300 hover:bg-blue-300 focus:z-10">
                                          <ChatBubbleOvalLeftEllipsisIcon
                                            class="w-5 h-5 text-blue-400 group-hover:text-white" />
                                        </button>
                                      </div>
                                    </div>
                                    <div v-show="hoveredItemId === item.id" class="group action-buttons">
                                      <div class="relative group">
                                        <div
                                          class="absolute hidden group-hover:block px-4 py-2 bg-black text-white text-sm rounded shadow-lg mt-[-45px] -ml-8">
                                          Supprimer
                                        </div>
                                        <button type="button"
                                          class="relative -ml-px inline-flex items-center px-2 py-1.5 text-sm font-semibold text-gray-900 ring-1 ring-inset ring-blue-300 hover:bg-blue-300 focus:z-10">
                                          <TrashIcon @click.stop="deleteEmail(item.id)"
                                            class="w-5 h-5 text-blue-400 group-hover:text-white" />
                                        </button>
                                      </div>
                                    </div>
                                    <div v-show="hoveredItemId === item.id" class="group action-buttons">
                                      <div class="relative group">
                                        <div v-if="showTooltip"
                                          class="absolute hidden group-hover:block px-4 py-2 bg-black text-white text-sm rounded shadow-lg mt-[-45px] -ml-20 w-[185px]">
                                          Actions supplémentaires
                                        </div>
                                        <Menu as="div" class="relative inline-block text-left">
                                          <div>
                                            <MenuButton @click="toggleTooltip"
                                              class="relative -ml-px inline-flex items-center rounded-r-2xl px-2 py-1.5 text-blue-400 ring-1 ring-inset ring-blue-300 hover:bg-blue-300 focus:z-10">
                                              <ellipsis-horizontal-icon
                                                class="w-5 h-5 group-hover:text-white text-blue-400 group-active:text-blue-400 group-focus:text-red focus:text-blue-400" />
                                            </MenuButton>
                                          </div>
                                          <transition enter-active-class="transition ease-out duration-100"
                                            enter-from-class="transform opacity-0 scale-95"
                                            enter-to-class="transform opacity-100 scale-100"
                                            leave-active-class="transition ease-in duration-75"
                                            leave-from-class="transform opacity-100 scale-100"
                                            leave-to-class="transform opacity-0 scale-95">
                                            <MenuItems v-show="isMenuOpen"
                                              class="absolute right-0 z-10 mt-1 w-48 origin-top-right rounded-md bg-white shadow-sm ring-1 ring-black ring-opacity-5 focus:outline-none cursor-pointer">
                                              <div class="py-1">
                                                <div v-if="item.rule">
                                                  <MenuItem v-slot="{ active }">
                                                  <a @click.prevent="openRuleEditor(item.rule_id)" href="#"
                                                    :class="[active ? 'bg-gray-100 text-gray-900' : 'text-gray-700', 'block px-4 py-1 text-sm']">
                                                    <span class="flex gap-x-2 items-center">
                                                      <svg xmlns="http://www.w3.org/2000/svg" fill="none"
                                                        viewBox="0 0 24 24" stroke-width="1.5" stroke="currentColor"
                                                        class="w-4 h-4">
                                                        <path stroke-linecap="round" stroke-linejoin="round"
                                                          d="M9.75 3.104v5.714a2.25 2.25 0 0 1-.659 1.591L5 14.5M9.75 3.104c-.251.023-.501.05-.75.082m.75-.082a24.301 24.301 0 0 1 4.5 0m0 0v5.714c0 .597.237 1.17.659 1.591L19.8 15.3M14.25 3.104c.251.023.501.05.75.082M19.8 15.3l-1.57.393A9.065 9.065 0 0 1 12 15a9.065 9.065 0 0 0-6.23-.693L5 14.5m14.8.8 1.402 1.402c1.232 1.232.65 3.318-1.067 3.611A48.309 48.309 0 0 1 12 21c-2.773 0-5.491-.235-8.135-.687-1.718-.293-2.3-2.379-1.067-3.61L5 14.5" />
                                                      </svg>
                                                      <span>Changer la règle</span>
                                                    </span>
                                                  </a>
                                                  </MenuItem>
                                                </div>
                                                <div v-else>
                                                  <MenuItem v-slot="{ active }">
                                                  <a @click.prevent="openNewRule(item.name, item.email)" href="#"
                                                    :class="[active ? 'bg-gray-100 text-gray-900' : 'text-gray-700', 'block px-4 py-1 text-sm']">
                                                    <span class="flex gap-x-2 items-center">
                                                      <svg xmlns="http://www.w3.org/2000/svg" fill="none"
                                                        viewBox="0 0 24 24" stroke-width="1.5" stroke="currentColor"
                                                        class="w-4 h-4">
                                                        <path stroke-linecap="round" stroke-linejoin="round"
                                                          d="M9.75 3.104v5.714a2.25 2.25 0 0 1-.659 1.591L5 14.5M9.75 3.104c-.251.023-.501.05-.75.082m.75-.082a24.301 24.301 0 0 1 4.5 0m0 0v5.714c0 .597.237 1.17.659 1.591L19.8 15.3M14.25 3.104c.251.023.501.05.75.082M19.8 15.3l-1.57.393A9.065 9.065 0 0 1 12 15a9.065 9.065 0 0 0-6.23-.693L5 14.5m14.8.8 1.402 1.402c1.232 1.232.65 3.318-1.067 3.611A48.309 48.309 0 0 1 12 21c-2.773 0-5.491-.235-8.135-.687-1.718-.293-2.3-2.379-1.067-3.61L5 14.5" />
                                                      </svg>
                                                      <span>Créer une règle</span>
                                                    </span>
                                                  </a>
                                                  </MenuItem>
                                                </div>
                                              </div>
                                              <div class="py-1">
                                                <MenuItem v-slot="{ active }">
                                                <a @click.prevent="transferEmail(item)"
                                                  :class="[active ? 'bg-gray-100 text-gray-900' : 'text-gray-700', 'block px-4 py-1 text-sm']">
                                                  <span class="flex gap-x-2 items-center">
                                                    <svg class="w-4 h-4" viewBox="0 0 28 28" version="1.1"
                                                      stroke="currentColor" xmlns="http://www.w3.org/2000/svg"
                                                      xmlns:xlink="http://www.w3.org/1999/xlink" xml:space="preserve"
                                                      xmlns:serif="http://www.serif.com/"
                                                      style="fill-rule:evenodd;clip-rule:evenodd;stroke-linecap:round;stroke-linejoin:round;">
                                                      <path
                                                        d="M13.435,10.609l6.783,6.782m0,0l-6.783,6.783m6.783-6.783L6.85,17.391c-3.721,0-6.783-3.061-6.783-6.782c0-3.721,3.062-6.783,6.783-6.783l3.391,0"
                                                        style="fill:none;stroke:#000;stroke-width:1.7px;" />
                                                      <path d="M21.197,10.609l6.783,6.782m0,0l-6.783,6.783"
                                                        style="fill:none;stroke:#000;stroke-width:1.7px;" />
                                                    </svg>
                                                    <span>Transférer</span>
                                                  </span>
                                                </a>
                                                </MenuItem>
                                              </div>
                                            </MenuItems>
                                          </transition>
                                        </Menu>
                                      </div>
                                    </div>
                                    <!--
                                          <div v-show="hoveredItemId === item.id" class="group action-buttons">
                                              <div class="relative group">
                                                  <div class="absolute hidden group-hover:block px-4 py-2 bg-black text-white text-sm rounded shadow-lg mt-[-45px] -ml-10">
                                                      Paramétrer
                                                  </div>
                                                  <Menu as="div" class="relative inline-block text-left">
                                                      <div>
                                                          <MenuButton @click="toggleTooltip" class="relative -ml-px inline-flex items-center rounded-r-2xl px-2 py-1.5 text-blue-400 ring-1 ring-inset ring-blue-300 hover:bg-blue-300 focus:z-10">
                                                              <ellipsis-horizontal-icon class="w-5 h-5 group-hover:text-white text-blue-400 group-active:text-blue-400 group-focus:text-red focus:text-blue-400" />
                                                          </MenuButton>
                                                      </div>
                                                      <transition enter-active-class="transition ease-out duration-100" enter-from-class="transform opacity-0 scale-95" enter-to-class="transform opacity-100 scale-100" leave-active-class="transition ease-in duration-75" leave-from-class="transform opacity-100 scale-100" leave-to-class="transform opacity-0 scale-95">
                                                      <MenuItems v-show="isMenuOpen" class="absolute right-0 z-10 mt-1 w-48 origin-top-right rounded-md bg-white shadow-sm ring-1 ring-black ring-opacity-5 focus:outline-none">
                                                          <div class="py-1">
                                                              <div v-if="item.rule">
                                                                  <MenuItem v-slot="{ active }">
                                                                      <a @click.prevent="openRuleEditor(item.rule_id)" href="#" :class="[active ? 'bg-gray-100 text-gray-900' : 'text-gray-700', 'block px-4 py-1 text-sm']">
                                                                          <span class="flex gap-x-2 items-center">
                                                                              <svg xmlns="http://www.w3.org/2000/svg" fill="none" viewBox="0 0 24 24" stroke-width="1.5" stroke="currentColor" class="w-4 h-4">
                                                                                  <path stroke-linecap="round" stroke-linejoin="round" d="M9.75 3.104v5.714a2.25 2.25 0 0 1-.659 1.591L5 14.5M9.75 3.104c-.251.023-.501.05-.75.082m.75-.082a24.301 24.301 0 0 1 4.5 0m0 0v5.714c0 .597.237 1.17.659 1.591L19.8 15.3M14.25 3.104c.251.023.501.05.75.082M19.8 15.3l-1.57.393A9.065 9.065 0 0 1 12 15a9.065 9.065 0 0 0-6.23-.693L5 14.5m14.8.8 1.402 1.402c1.232 1.232.65 3.318-1.067 3.611A48.309 48.309 0 0 1 12 21c-2.773 0-5.491-.235-8.135-.687-1.718-.293-2.3-2.379-1.067-3.61L5 14.5" />
                                                                              </svg>
                                                                              <span>Changer la règle</span>
                                                                          </span>
                                                                      </a>
                                                                  </MenuItem>
                                                              </div>
                                                              <div v-else>
                                                                  <MenuItem v-slot="{ active }">
                                                                      <a @click.prevent="openNewRule(item.name, item.email)" href="#" :class="[active ? 'bg-gray-100 text-gray-900' : 'text-gray-700', 'block px-4 py-1 text-sm']">
                                                                          <span class="flex gap-x-2 items-center">
                                                                              <svg xmlns="http://www.w3.org/2000/svg" fill="none" viewBox="0 0 24 24" stroke-width="1.5" stroke="currentColor" class="w-4 h-4">
                                                                                  <path stroke-linecap="round" stroke-linejoin="round" d="M9.75 3.104v5.714a2.25 2.25 0 0 1-.659 1.591L5 14.5M9.75 3.104c-.251.023-.501.05-.75.082m.75-.082a24.301 24.301 0 0 1 4.5 0m0 0v5.714c0 .597.237 1.17.659 1.591L19.8 15.3M14.25 3.104c.251.023.501.05.75.082M19.8 15.3l-1.57.393A9.065 9.065 0 0 1 12 15a9.065 9.065 0 0 0-6.23-.693L5 14.5m14.8.8 1.402 1.402c1.232 1.232.65 3.318-1.067 3.611A48.309 48.309 0 0 1 12 21c-2.773 0-5.491-.235-8.135-.687-1.718-.293-2.3-2.379-1.067-3.61L5 14.5" />
                                                                              </svg>
                                                                              <span>Créer une règle</span>
                                                                          </span>
                                                                      </a>
                                                                  </MenuItem>
                                                              </div>
                                                          </div>
                                                          <div class="py-1">
                                                          <MenuItem v-slot="{ active }">
                                                              <a @click.prevent="markEmailReplyLater(item.id)" href="#" :class="[active ? 'bg-gray-100 text-gray-900' : 'text-gray-700', 'block px-4 py-1 text-sm']">
                                                                  <span class="flex gap-x-2 items-center">
                                                                      <svg class="w-4 h-4" viewBox="0 0 28 28" version="1.1" stroke="currentColor" xmlns="http://www.w3.org/2000/svg" xmlns:xlink="http://www.w3.org/1999/xlink" xml:space="preserve" xmlns:serif="http://www.serif.com/" style="fill-rule:evenodd;clip-rule:evenodd;stroke-linecap:round;stroke-linejoin:round;">
                                                                          <path d="M13.435,17.391l-6.783,-6.782m0,0l6.783,-6.783m-6.783,6.783l13.565,0c3.721,0 6.783,3.061 6.783,6.782c0,3.721 -3.062,6.783 -6.783,6.783l-3.391,0" style="fill:none;stroke:#000;stroke-width:1.7px;"/><path d="M7.783,17.391l-6.783,-6.782m0,0l6.783,-6.783" style="fill:none;stroke:#000;stroke-width:1.7px;"/>
                                                                      </svg>
                                                                      <span>Répondre plus tard</span>
                                                                  </span>
                                                              </a>
                                                          </MenuItem>
                                                          </div>
                                                      </MenuItems>
                                                      </transition>
                                                  </Menu>
                                              </div>
                                          </div>-->
                                  </span>
                                </div>
                              </div>
                            </li>
                          </ul>
                        </div>
                      </div>
                    </div>
                  </li>
                  <div v-if="emails['Useless'] && emails['Useless'].length > 0"
                    class="py-10 px-8 mt-2 rounded-xl bg-gray-100 hover:border border-gray-700 border-opacity-20 w-full">
                    <div class="float-right mt-[-25px] mr-[-10px]">
                      <TrashIcon class="w-6 h-6 text-gray-500" />
                    </div>
                    <div class="flex">
                      <div class="flex">
                        <span class="inline-flex h-14 w-14 items-center justify-center rounded-full bg-gray-500">
                          <svg xmlns="http://www.w3.org/2000/svg" fill="none" viewBox="0 0 24 24" stroke-width="1.5"
                            stroke="currentColor" class="w-6 h-6 text-white">
                            <path stroke-linecap="round" stroke-linejoin="round"
                              d="M21.75 9v.906a2.25 2.25 0 0 1-1.183 1.981l-6.478 3.488M2.25 9v.906a2.25 2.25 0 0 0 1.183 1.981l6.478 3.488m8.839 2.51-4.66-2.51m0 0-1.023-.55a2.25 2.25 0 0 0-2.134 0l-1.022.55m0 0-4.661 2.51m16.5 1.615a2.25 2.25 0 0 1-2.25 2.25h-15a2.25 2.25 0 0 1-2.25-2.25V8.844a2.25 2.25 0 0 1 1.183-1.981l7.5-4.039a2.25 2.25 0 0 1 2.134 0l7.5 4.039a2.25 2.25 0 0 1 1.183 1.98V19.5Z" />
                          </svg>
                        </span>
                        <!--<ChatBubbleOvalLeftEllipsisIcon class="w-6 h-6 text-blue-800" />-->
                      </div>
                      <div class="ml-6 flex-grow">
                        <div class="overflow-hidden border-l-4 hover:rounded-l-xl border-gray-500"
                          style="overflow: visible;">
                          <ul role="list" class="divide-y divide-gray-200 dark:divide-white">
                            <li v-for="item in emails['Useless']" :key="item.id"
                              class="px-6 md:py-2 2xl:py-4 hover:bg-opacity-70 grid grid-cols-10 gap-4 items-center"
                              @mouseover="setHoveredItem(item.id)" @mouseleave="clearHoveredItem">
                              <div class="col-span-8 cursor-pointer" @click="toggleHiddenParagraph(item.id)">
                                <div class="flex-auto group">
                                  <div class="flex gap-x-4">
                                    <p class="text-sm font-semibold leading-6 text-gray-800">{{ item.name }}</p>
                                    <div
                                      class="hidden group-hover:block px-2 py-0.5 bg-gray-500 text-white text-sm shadow rounded-xl">
                                      <div class="flex gap-x-1 items-center">
                                        <svg xmlns="http://www.w3.org/2000/svg" fill="none" viewBox="0 0 24 24"
                                          stroke-width="1.5" stroke="currentColor" class="w-4 h-4">
                                          <path stroke-linecap="round" stroke-linejoin="round"
                                            d="M15.042 21.672 13.684 16.6m0 0-2.51 2.225.569-9.47 5.227 7.917-3.286-.672Zm-7.518-.267A8.25 8.25 0 1 1 20.25 10.5M8.288 14.212A5.25 5.25 0 1 1 17.25 10.5" />
                                        </svg>
                                        <p>Cliquez pour voir le résumé</p>
                                      </div>
                                    </div>
                                  </div>
                                  <p class="mt-1 text-md text-gray-700 leading-relaxed dark:text-blue-50">{{
                                    item.description }}</p>
                                </div>
                                <ul v-show="showHiddenParagraphs[item.id]" role="list" class="text-black text-sm/6 pt-2"
                                  :ref="'parentElement' + item.id">
                                  <!-- Potential design update : bg-white shadow rounded-xl -->
                                  <li v-for="detail in item.details" :key="detail.id" class="pl-8"
                                    :ref="'hiddenText' + item.id" :data-text="detail.text">
                                  </li>
                                </ul>
                              </div>
                              <div class="col-span-2">
                                <div class="flex justify-center">
                                  <span class="isolate inline-flex rounded-2xl">
                                    <div v-show="hoveredItemId === item.id" class="group action-buttons">
                                      <div class="relative group">
                                        <div
                                          class="absolute hidden group-hover:block px-4 py-2 bg-black text-white text-sm rounded shadow-lg mt-[-45px] -ml-4 z-40">
                                          Ouvrir
                                        </div>
                                        <button @click="openInNewWindow(item.id_provider)" type="button"
                                          class="relative inline-flex items-center rounded-l-2xl px-2 py-1.5 text-gray-400 ring-1 ring-inset ring-gray-400 hover:bg-gray-400 focus:z-10">
                                          <eye-icon class="w-5 h-5 text-gray-500 group-hover:text-white" />
                                        </button>
                                      </div>
                                    </div>
                                    <div v-show="hoveredItemId === item.id" class="group action-buttons">
                                      <div class="relative group">
                                        <div
                                          class="absolute hidden group-hover:block px-4 py-2 bg-black text-white text-sm rounded shadow-lg mt-[-45px] -ml-7">
                                          Répondre
                                        </div>
                                        <button @click="openAnswer(item)" type="button"
                                          class="relative -ml-px inline-flex items-center px-2 py-1.5 text-sm font-semibold text-gray-900 ring-1 ring-inset ring-gray-400 hover:bg-gray-400 focus:z-10">
                                          <arrow-uturn-left-icon class="w-5 h-5 text-gray-500 group-hover:text-white" />
                                        </button>
                                      </div>
                                    </div>
                                    <div v-show="hoveredItemId === item.id" class="group action-buttons">
                                      <div class="relative group">
                                        <div
                                          class="absolute hidden group-hover:block px-4 py-2 bg-black text-white text-sm rounded shadow-lg mt-[-45px] -ml-7">
                                          Enlever de répondre plus tard
                                        </div>
                                        <button @click="unmarkReplyLater(item.id)" type="button"
                                          class="relative -ml-px inline-flex items-center px-2 py-1.5 text-sm font-semibold text-gray-900 ring-1 ring-inset ring-gray-400 hover:bg-gray-400 focus:z-10">
                                          <ChatBubbleOvalLeftEllipsisIcon
                                            class="w-5 h-5 text-gray-500 group-hover:text-white" />
                                        </button>
                                      </div>
                                    </div>
                                    <div v-show="hoveredItemId === item.id" class="group action-buttons">
                                      <div class="relative group">
                                        <div
                                          class="absolute hidden group-hover:block px-4 py-2 bg-black text-white text-sm rounded shadow-lg mt-[-45px] -ml-8">
                                          Supprimer
                                        </div>
                                        <button type="button"
                                          class="relative -ml-px inline-flex items-center px-2 py-1.5 text-sm font-semibold text-gray-900 ring-1 ring-inset ring-gray-400 hover:bg-gray-400 focus:z-10">
                                          <TrashIcon @click.stop="deleteEmail(item.id)"
                                            class="w-5 h-5 text-gray-500 group-hover:text-white" />
                                        </button>
                                      </div>
                                    </div>
                                    <div v-show="hoveredItemId === item.id" class="group action-buttons">
                                      <div class="relative group">
                                        <div v-if="showTooltip"
                                          class="absolute hidden group-hover:block px-4 py-2 bg-black text-white text-sm rounded shadow-lg mt-[-45px] -ml-20 w-[185px]">
                                          Actions supplémentaires
                                        </div>
                                        <Menu as="div" class="relative inline-block text-left">
                                          <div>
                                            <MenuButton @click.stop="toggleTooltip"
                                              class="relative -ml-px inline-flex items-center rounded-r-2xl px-2 py-1.5 text-gray-500 ring-1 ring-inset ring-gray-400 hover:bg-gray-400 focus:z-10">
                                              <ellipsis-horizontal-icon
                                                class="w-5 h-5 group-hover:text-white text-gray-500 group-active:text-gray-500 group-focus:text-red focus:text-gray-500" />
                                            </MenuButton>
                                          </div>
                                          <transition enter-active-class="transition ease-out duration-100"
                                            enter-from-class="transform opacity-0 scale-95"
                                            enter-to-class="transform opacity-100 scale-100"
                                            leave-active-class="transition ease-in duration-75"
                                            leave-from-class="transform opacity-100 scale-100"
                                            leave-to-class="transform opacity-0 scale-95">
                                            <MenuItems v-show="isMenuOpen"
                                              class="absolute right-0 z-10 mt-1 w-48 origin-top-right rounded-md bg-white shadow-sm ring-1 ring-black ring-opacity-5 focus:outline-none cursor-pointer">
                                              <div class="py-1">
                                                <div v-if="item.rule">
                                                  <MenuItem v-slot="{ active }">
                                                  <a @click.prevent="openRuleEditor(item.rule_id)" href="#"
                                                    :class="[active ? 'bg-gray-100 text-gray-900' : 'text-gray-700', 'block px-4 py-1 text-sm']">
                                                    <span class="flex gap-x-2 items-center">
                                                      <svg xmlns="http://www.w3.org/2000/svg" fill="none"
                                                        viewBox="0 0 24 24" stroke-width="1.5" stroke="currentColor"
                                                        class="w-4 h-4">
                                                        <path stroke-linecap="round" stroke-linejoin="round"
                                                          d="M9.75 3.104v5.714a2.25 2.25 0 0 1-.659 1.591L5 14.5M9.75 3.104c-.251.023-.501.05-.75.082m.75-.082a24.301 24.301 0 0 1 4.5 0m0 0v5.714c0 .597.237 1.17.659 1.591L19.8 15.3M14.25 3.104c.251.023.501.05.75.082M19.8 15.3l-1.57.393A9.065 9.065 0 0 1 12 15a9.065 9.065 0 0 0-6.23-.693L5 14.5m14.8.8 1.402 1.402c1.232 1.232.65 3.318-1.067 3.611A48.309 48.309 0 0 1 12 21c-2.773 0-5.491-.235-8.135-.687-1.718-.293-2.3-2.379-1.067-3.61L5 14.5" />
                                                      </svg>
                                                      <span>Changer la règle</span>
                                                    </span>
                                                  </a>
                                                  </MenuItem>
                                                </div>
                                                <div v-else>
                                                  <MenuItem v-slot="{ active }">
                                                  <a @click.prevent="openNewRule(item.name, item.email)" href="#"
                                                    :class="[active ? 'bg-gray-100 text-gray-900' : 'text-gray-700', 'block px-4 py-1 text-sm']">
                                                    <span class="flex gap-x-2 items-center">
                                                      <svg xmlns="http://www.w3.org/2000/svg" fill="none"
                                                        viewBox="0 0 24 24" stroke-width="1.5" stroke="currentColor"
                                                        class="w-4 h-4">
                                                        <path stroke-linecap="round" stroke-linejoin="round"
                                                          d="M9.75 3.104v5.714a2.25 2.25 0 0 1-.659 1.591L5 14.5M9.75 3.104c-.251.023-.501.05-.75.082m.75-.082a24.301 24.301 0 0 1 4.5 0m0 0v5.714c0 .597.237 1.17.659 1.591L19.8 15.3M14.25 3.104c.251.023.501.05.75.082M19.8 15.3l-1.57.393A9.065 9.065 0 0 1 12 15a9.065 9.065 0 0 0-6.23-.693L5 14.5m14.8.8 1.402 1.402c1.232 1.232.65 3.318-1.067 3.611A48.309 48.309 0 0 1 12 21c-2.773 0-5.491-.235-8.135-.687-1.718-.293-2.3-2.379-1.067-3.61L5 14.5" />
                                                      </svg>
                                                      <span>Créer une règle</span>
                                                    </span>
                                                  </a>
                                                  </MenuItem>
                                                </div>
                                              </div>
                                              <div class="py-1">
                                                <MenuItem v-slot="{ active }">
                                                <a @click.prevent="transferEmail(item)"
                                                  :class="[active ? 'bg-gray-100 text-gray-900' : 'text-gray-700', 'block px-4 py-1 text-sm']">
                                                  <span class="flex gap-x-2 items-center">
                                                    <svg class="w-4 h-4" viewBox="0 0 28 28" version="1.1"
                                                      stroke="currentColor" xmlns="http://www.w3.org/2000/svg"
                                                      xmlns:xlink="http://www.w3.org/1999/xlink" xml:space="preserve"
                                                      xmlns:serif="http://www.serif.com/"
                                                      style="fill-rule:evenodd;clip-rule:evenodd;stroke-linecap:round;stroke-linejoin:round;">
                                                      <path
                                                        d="M13.435,10.609l6.783,6.782m0,0l-6.783,6.783m6.783-6.783L6.85,17.391c-3.721,0-6.783-3.061-6.783-6.782c0-3.721,3.062-6.783,6.783-6.783l3.391,0"
                                                        style="fill:none;stroke:#000;stroke-width:1.7px;" />
                                                      <path d="M21.197,10.609l6.783,6.782m0,0l-6.783,6.783"
                                                        style="fill:none;stroke:#000;stroke-width:1.7px;" />
                                                    </svg>
                                                    <span>Transférer</span>
                                                  </span>
                                                </a>
                                                </MenuItem>
                                              </div>
                                            </MenuItems>
                                          </transition>
                                        </Menu>
                                      </div>
                                    </div>
                                  </span>
                                </div>
                              </div>
                            </li>
                          </ul>
                        </div>
                      </div>
                    </div>
                  </div>
                </ul>
              </div>
            </div>
          </div>
        </div>
      </div>
    </div>
  </div>
  <ModalSeeRule :isOpen="showModal" @update:isOpen="updateModalStatus" :emailSenders="emailSenders"
    :categories="categories" />
</template>

<script>
import { onMounted, ref } from 'vue';
import Navbar from '../components/AppNavbar7.vue';
import Navbar2 from '../components/AppNavbar8.vue';
import { fetchWithToken, getBackgroundColor } from '../router/index.js';
import { Menu, MenuButton, MenuItem, MenuItems } from '@headlessui/vue';
import { API_BASE_URL } from '@/main';
import {
  ChatBubbleOvalLeftEllipsisIcon,
  TrashIcon,
  ArrowUturnLeftIcon,
  EllipsisHorizontalIcon,
  EyeIcon,
  InformationCircleIcon,
  ExclamationTriangleIcon,
} from '@heroicons/vue/24/outline';

export default {
  components: {
    ChatBubbleOvalLeftEllipsisIcon,
    Navbar,
    Navbar2,
    MenuItem,
    MenuItems,
    Menu,
    MenuButton,
    TrashIcon,
    ArrowUturnLeftIcon,
    EllipsisHorizontalIcon,
    EyeIcon,
    InformationCircleIcon,
    ExclamationTriangleIcon
  },
  setup() {
    const bgColor = ref('');
    let answerLaterEmails = ref([]);
    let emails = ref({});
    let nbr_reply_answer = ref(0);

    function computeEmailsLength(data) {
      let totalLength = 0;
      for (const key in data) {
        if (Object.prototype.hasOwnProperty.call(data, key)) {
          const ids = data[key];
          totalLength += ids.length;
        }
      }
      return totalLength;
    }

    onMounted(() => {
      getBackgroundColor();
      bgColor.value = localStorage.getItem('bgColor');
      fetchAnswerLaterEmails();
    });

    async function fetchAnswerLaterEmails() {
      try {
        const data = await fetchWithToken(`${API_BASE_URL}api/get_answer_later_emails/`, {
          method: 'GET',
          headers: {
            'Content-Type': 'application/json'
          }
        });

        emails.value = data;
        nbr_reply_answer.value = computeEmailsLength(data);
        answerLaterEmails.value = data;
      } catch (error) {
        console.error("Error fetching answer-later emails:", error.message);
      }
    }

    return {
      bgColor,
      answerLaterEmails,
      emails,
      nbr_reply_answer,
    };
  },
  methods: {
    computeEmailsLength(data) {
      let totalLength = 0;
      for (const key in data) {
        if (Object.prototype.hasOwnProperty.call(data, key)) {
          const ids = data[key];
          totalLength += ids.length;
        }
      }
      return totalLength;
    },
    async fetchAnswerLaterEmails() {
      try {
        const data = await fetchWithToken(`${API_BASE_URL}api/get_answer_later_emails/`, {
          method: 'GET',
          headers: {
            'Content-Type': 'application/json'
          }
        });
        this.emails = data;
        this.nbr_reply_answer = this.computeEmailsLength(data);
        this.answerLaterEmails = data;
      } catch (error) {
        console.error("Error fetching answer-later emails:", error.message);
      }
    },
    dismissPopup() {
      this.showNotification = false;
      // Cancel the timer
      clearTimeout(this.timerId);
    },
    displayPopup() {
      this.showNotification = true;

      this.timerId = setTimeout(() => {
        this.dismissPopup();
      }, 4000);
    },
    toggleHiddenParagraph(index) {
      console.log("Item ID:", index)
      console.log("All refs:", this.$refs)
      console.log('parentElement: ', this.$refs['parentElement' + index])
      console.log("Test: ", this.$refs['parentElement' + index][0].children)
      // if(this.$refs['parentElement' + index]) {
      //     console.log("Ref for current index:", this.$refs['parentElement' + index]);
      // } else {
      //     console.log(`Ref for index ${index} does not exist.`);
      // }
      this.showHiddenParagraphs[index] = !this.showHiddenParagraphs[index];
      this.$nextTick(() => {
        if (this.showHiddenParagraphs[index] && !this.animationTriggered[index]) {
          const parentElement = this.$refs['parentElement' + index][0];
          const elements = parentElement.children;
          console.log("Elements:", elements)

          const delays = [0];
          for (let i = 0; i < elements.length; i++) {
            const duration = this.animateHiddenText(elements[i], delays[i]);
            delays.push(delays[i] + duration + 20);
          }
          this.animationTriggered[index] = true;
        }
      });
    },
    animateHiddenText(element, delay = 0) {
      const characters = element.dataset.text.split('');
      const duration = characters.length * 5;
      setTimeout(() => {
        element.textContent = '';
        let currentIndex = 0;
        const interval = setInterval(() => {
          if (currentIndex < characters.length) {
            element.textContent += characters[currentIndex];
            currentIndex++;
          } else {
            clearInterval(interval);
          }
        }, 5);
      }, delay);
      return duration;
    },
    openRuleEditor(ruleId) {
      if (ruleId) {
        this.$router.push({ name: 'rules', query: { id_rule: ruleId, edit_rule: true } });
      }
    },
    openNewRule(ruleName, ruleEmail) {
      if (ruleName && ruleEmail) {
        this.$router.push({ name: 'rules', query: { rule_name: ruleName, rule_email: ruleEmail, edit_rule: false } });
      }
    },
    setHoveredItem(id) {
      this.hoveredItemId = id;
    },
    clearHoveredItem() {
      this.hoveredItemId = null;
    },
    toggleTooltip() {
      this.showTooltip = false;
      this.isDropdownOpen = true;
    },
    openInNewWindow(id_provider) {
      // TODO: fix url is only for gmail
      // Use the modal Théo is creating
      console.log("EMAIL", id_provider);
      const gmailBaseUrl = 'https://mail.google.com/mail/u/0/#inbox/';
      // Construct the URL with the Gmail message ID
      const urlToOpen = `${gmailBaseUrl}${id_provider}`;

      window.open(urlToOpen, '_blank');
    },
    async unmarkReplyLater(emailId) {
      this.deleteEmailFromState(emailId);

      try {
        const response = await fetchWithToken(`${API_BASE_URL}user/emails/${emailId}/unmark-reply-later/`, {
          method: 'POST',
          headers: {
            'Content-Type': 'application/json',
          }
        });
        if (response.answer_later != false) {
          console.error('Failed to mark email for reply later', response);
          this.backgroundColor = 'bg-red-300';
          this.notificationTitle = 'Échec de marquage d\'email pour répondre pour ne plus répondre plus tard';
          this.notificationMessage = response;
          displayPopup();
        }
      } catch (error) {
        console.error('Error in unmarkReplyLater:', error.message);
        this.backgroundColor = 'bg-red-300';
        this.notificationTitle = 'Échec de marquage d\'email pour répondre pour ne plus répondre plus tard';
        this.notificationMessage = error.message;
        displayPopup();
      }
      this.fetchAnswerLaterEmails();
    },
    async openAnswer(email) {
      console.log("EMAIL", email.id_provider);

      const url = `${API_BASE_URL}api/get_mail_by_id?email_id=${email.id_provider}`;

      try {
        const data = await fetchWithToken(url, {
          method: 'GET',
          headers: {
            'Content-Type': 'application/json'
          }
        });
        // Clean CC data
        let cleanedCc = '';
        if (data.email.cc && data.email.cc.length > 0) {
          let ccEmails = data.email.cc[0].split(',').map(email => email.trim());
          cleanedCc = JSON.stringify(ccEmails);
        } else {
          cleanedCc = '[]';
        }
        this.$router.push({
          name: 'answer',
          query: {
            subject: JSON.stringify(data.email.subject),
            cc: cleanedCc,
            bcc: JSON.stringify(data.email.bcc),
            decoded_data: JSON.stringify(data.email.decoded_data),
            email: JSON.stringify(email.email),
            id_provider: JSON.stringify(email.id_provider),
            details: JSON.stringify(email.details)
          }
        });
      } catch (error) {
        console.error("There was a problem with the fetch operation:", error);
        this.backgroundColor = 'bg-red-300';
        this.notificationTitle = 'Échec d\'ouverture de la page de réponse';
        this.notificationMessage = error.message;
        this.displayPopup();
      }
    },
    async transferEmail(email) {
      console.log(email.id_provider)
      const url = `${API_BASE_URL}api/get_mail_by_id?email_id=${email.id_provider}`;

      try {
        const data = await fetchWithToken(url, {
          method: 'GET',
          headers: {
            'Content-Type': 'application/json'
          }
        });
        // Clean CC data
        let cleanedCc = '';
        if (data.email.cc && data.email.cc.length > 0) {
          let ccEmails = data.email.cc[0].split(',').map(email => email.trim());
          cleanedCc = JSON.stringify(ccEmails);
        } else {
          cleanedCc = '[]';
        }

        this.$router.push({
          name: 'transfer',
          query: {
            subject: JSON.stringify(data.email.subject),
            cc: cleanedCc,
            decoded_data: JSON.stringify(data.email.decoded_data),
            email: JSON.stringify(email.email),
            details: JSON.stringify(email.details),
            date: JSON.stringify(data.email.date)
          }
        });

      } catch (error) {
        console.error("There was a problem with the fetch operation:", error);
        this.backgroundColor = 'bg-red-300';
        this.notificationTitle = 'Échec d\'ouverture de la page de transfert';
        this.notificationMessage = error.message;
        this.displayPopup();
      }
    },
    async deleteEmail(emailId) {
      this.deleteEmailFromState(emailId);

      try {
        const response = await fetchWithToken(`${API_BASE_URL}user/emails/${emailId}/delete/`, {
          method: 'DELETE',
          headers: {
            'Content-Type': 'application/json'
          }
        });

        if (response.message) {
          console.log("Email deleted successfully", response);
          this.nbr_reply_answer -= 1;
        } else {
          console.error('Failed to delete email', response.error);
          this.backgroundColor = 'bg-red-300';
          this.notificationTitle = 'Erreur de suppression d\'email';
          this.notificationMessage = response.error;
          this.displayPopup();
        }
      } catch (error) {
        console.error('Error in deleteEmail:', error.message);
        this.backgroundColor = 'bg-red-300';
        this.notificationTitle = 'Erreur de suppression d\'email';
        this.notificationMessage = error.message;
        this.displayPopup();
      }
    },
    deleteEmailFromState(emailId) {
      // Iterate over each category in the emails object
      for (const category in this.emails) {
        if (Object.prototype.hasOwnProperty.call(this.emails, category)) {
          // Directly iterate over the array of emails in the category
          const emailIndex = this.emails[category].findIndex(email => email.id === emailId);
          if (emailIndex !== -1) {
            // Email found, delete it from the array
            this.emails[category].splice(emailIndex, 1);
            return; // Stop the function as we've found and deleted the email
          }
        }
      }
    }
  },
  data() {
    return {
      showHiddenParagraphs: {},
      animationTriggered: [false, false, false],
      hoveredItemId: null,
      showTooltip: true,
      isDropdownOpen: false,
      isMenuOpen: true,
      showNotification: false,
      notificationTitle: '',
      notificationMessage: '',
      backgroundColor: '',
      timerId: null
    }
  }
};
</script><|MERGE_RESOLUTION|>--- conflicted
+++ resolved
@@ -13,11 +13,7 @@
         </div>
       </div>
       <div
-<<<<<<< HEAD
-        class="col-span-10 2xl:col-span-6 bg-white rounded-xl lg:ring-1 lg:ring-black lg:ring-opacity-5 shadow hover:shadow-lg xl:h-[93vh] xl:w-[86vw] 2xl:h-[825px] 2xl:w-[1450px]">
-=======
         class="flex-1">
->>>>>>> 7cd90c78
         <!-- WORKS FOR 1920*1200px screens <div
         class="col-span-10 2xl:col-span-6 bg-white rounded-xl lg:ring-1 lg:ring-black lg:ring-opacity-5 shadow hover:shadow-lg xl:h-[calc(93vh)] xl:w-[86vw] 2xl:h-[6/7*100vh] 2xl:w-[calc(80vw)]"> -->
         <!-- OLD VALUE w : 1400px or 1424px h : 825px -->
