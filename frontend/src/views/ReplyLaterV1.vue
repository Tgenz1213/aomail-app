--- conflicted
+++ resolved
@@ -645,11 +645,7 @@
                                           <div class="relative group">
                                             <div
                                               class="absolute hidden group-hover:block px-4 py-2 bg-black text-white text-sm rounded shadow-lg mt-[-45px] -ml-7">
-<<<<<<< HEAD
-                                              {{ $t('ReplyLater_vue.reply-later') }}
-=======
                                               {{ $t('constants.userActions.replyLater') }}
->>>>>>> baf64743
                                             </div>
                                             <button @click="unmarkReplyLater(item.id)" type="button"
                                               class="relative -ml-px inline-flex items-center px-2 py-1.5 text-sm font-semibold text-gray-900 ring-1 ring-inset ring-gray-400 hover:bg-gray-400 focus:z-10">
