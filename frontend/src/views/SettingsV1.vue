--- conflicted
+++ resolved
@@ -267,10 +267,6 @@
                         <!-- TO DO : CENTER -->
                         <div class="mx-auto max-w-7xl h-full w-full flex items-center justify-center">
                             <!-- We've used 3xl here, but feel free to try other max-widths based on your needs -->
-<<<<<<< HEAD
-                            <div class="flex flex-col h-full w-full py-10 px-8">
-                                <div class="flex justify-center gap-x-10">
-=======
                             <div class="flex flex-col">
                                 <div class="px-5 pb-12">
                                     <h1 class="text-2xl" style="font-family: 'Poppins', sans-serif; font-weight: 500;">{{ $t('settings_navigation.my_account') }}
@@ -280,7 +276,6 @@
                                     </div>-->
                                 </div>
                                 <div class="flex justify-center gap-20 px-10">
->>>>>>> ea6ca008
                                     <div class="flex-col flex-grow">
                                         <div class="relative w-full">
                                             <div class="absolute inset-0 flex items-center" aria-hidden="true">
