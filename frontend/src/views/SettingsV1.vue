<template>
    <ShowNotification :showNotification="showNotification" :notificationTitle="notificationTitle"
        :notificationMessage="notificationMessage" :backgroundColor="backgroundColor" @dismiss-popup="dismissPopup" />
    <!--
    <div class="pb-1 lg:pl-20 bg-gray-100">
        <div class="grid grid-cols-8 gap-6 h-72 items-center divide-x-8 divide-indigo-900 bg-blue-400">
            <div class="col-span-3 h-full bg-red-500">
                    
                    <div class="flex">
                        <div class="flex-shrink-0 self-center">
                            <span class="inline-flex h-14 w-14 items-center justify-center rounded-full bg-indigo-800">
                                <span class="text-lg font-medium leading-none text-white">AO</span>
                            </span>
                        </div>
                        <div>
                            <p class="mt-1" id="animated-text" ref="animatedText"></p>
                        </div>
                    </div>
                </div>
            <div class="col-span-5 h-full bg-red-500">
                <p>Test</p>
            </div>
        </div>
    </div>-->
    <!-- Modal for Account Deletion -->
    <transition name="modal-fade">
        <div @click.self="closeModal"
            class="fixed z-50 top-0 left-0 w-full h-full bg-black bg-opacity-50 flex items-center justify-center"
            v-if="isModalOpen">
            <div class="bg-white rounded-lg relative w-[450px]">
                <div class="absolute right-0 top-0 hidden pr-4 pt-4 sm:block p-8">
                    <button @click="closeModal" type="button"
                        class="rounded-md text-gray-400 hover:text-gray-500 focus:outline-none focus:ring-2 focus:ring-gray-500 focus:ring-offset-2">
                        <span class="sr-only">Close</span>
                        <XMarkIcon class="h-6 w-6" aria-hidden="true" />
                    </button>
                </div>
                <div class="flex items-center w-full h-16 bg-gray-50 ring-1 ring-black ring-opacity-5 rounded-t-lg">
                    <div class="ml-8 flex items-center space-x-1">
                        <p class="block font-semibold leading-6 text-gray-900">{{ $t('settings_navigation.Delete') }}
                        </p>
                    </div>
                </div>
                <div class="flex flex-col gap-4 px-8 py-6">
                    <div>
                        <label class="block text-sm font-medium leading-6 text-gray-900">
                            {{ $t('settings_navigation.Confirmer_supp') }}
                        </label>
                    </div>
                    <div class="mt-2 sm:mt-2 sm:flex sm:flex-row justify-between">
                        <button type="button"
                            class="ml-auto rounded-md bg-gray-800 px-3 py-2 text-sm font-semibold text-white shadow-sm hover:bg-black focus-visible:outline focus-visible:outline-2 focus-visible:outline-offset-2"
                            @click="closeModal">{{ $t('Global action.cancel') }}</button>
                        <div class="flex-grow"></div> <!-- Flexible spacer -->
                        <button type="button"
                            class="inline-flex w-full justify-cente items-center gap-x-1 rounded-md bg-red-600 px-3 py-2 text-sm font-semibold text-white shadow-sm hover:bg-red-700 sm:w-auto"
                            @click="deleteAccount">
                            <svg xmlns="http://www.w3.org/2000/svg" fill="none" viewBox="0 0 24 24" stroke-width="1.5"
                                stroke="currentColor" class="w-6 h-6">
                                <path stroke-linecap="round" stroke-linejoin="round"
                                    d="m14.74 9-.346 9m-4.788 0L9.26 9m9.968-3.21c.342.052.682.107 1.022.166m-1.022-.165L18.16 19.673a2.25 2.25 0 0 1-2.244 2.077H8.084a2.25 2.25 0 0 1-2.244-2.077L4.772 5.79m14.456 0a48.108 48.108 0 0 0-3.478-.397m-12 .562c.34-.059.68-.114 1.022-.165m0 0a48.11 48.11 0 0 1 3.478-.397m7.5 0v-.916c0-1.18-.91-2.164-2.09-2.201a51.964 51.964 0 0 0-3.32 0c-1.18.037-2.09 1.022-2.09 2.201v.916m7.5 0a48.667 48.667 0 0 0-7.5 0" />
                            </svg>
                            {{ $t('settings_navigation.Delete') }}
                        </button>
                    </div>
                </div>
            </div>
        </div>
    </transition>

    <!-- Modal for Unlink Email -->
    <transition name="modal-fade">
        <div @click.self="closeUnlinkModal"
            class="fixed z-50 top-0 left-0 w-full h-full bg-black bg-opacity-50 flex items-center justify-center"
            v-if="isUnlinkModalOpen">
            <div class="bg-white rounded-lg relative w-[450px]">
                <div class="absolute right-0 top-0 hidden pr-4 pt-4 sm:block p-8">
                    <button @click="closeUnlinkModal" type="button"
                        class="rounded-md text-gray-400 hover:text-gray-500 focus:outline-none focus:ring-2 focus:ring-gray-500 focus:ring-offset-2">
                        <span class="sr-only">Close</span>
                        <XMarkIcon class="h-6 w-6" aria-hidden="true" />
                    </button>
                </div>
                <div class="flex items-center w-full h-16 bg-gray-50 ring-1 ring-black ring-opacity-5 rounded-t-lg">
                    <div class="ml-8 flex items-center space-x-1">
                        <p class="block font-semibold leading-6 text-gray-900">{{ $t('settings_navigation2.unlink') }}
                        </p>
                    </div>
                </div>
                <div class="flex flex-col gap-4 px-8 py-6">
                    <div>
                        <label class="block text-sm font-medium leading-6 text-gray-900">
                            {{ $t('settings_navigation2.Test function') }}
                        </label>
                    </div>
                    <div class="mt-2 sm:mt-2 sm:flex sm:flex-row">
                        <button type="button"
                            class="inline-flex w-full rounded-md bg-gray-800 px-3 py-2 text-sm font-semibold text-white shadow-sm hover:bg-black sm:w-auto"
                            @click="closeUnlinkModal">{{ $t('Global action.cancel') }}</button>
                        <div class="flex-grow"></div>
                        <button type="button"
                            class="inline-flex w-full justify-cente items-center gap-x-1 rounded-md bg-red-600 px-3 py-2 text-sm font-semibold text-white shadow-sm hover:bg-red-700 sm:w-auto"
                            @click="unLinkAccount">
                            <svg xmlns="http://www.w3.org/2000/svg" fill="none" viewBox="0 0 24 24" stroke-width="1.5"
                                stroke="currentColor" class="w-6 h-6">
                                <path stroke-linecap="round" stroke-linejoin="round"
                                    d="m14.74 9-.346 9m-4.788 0L9.26 9m9.968-3.21c.342.052.682.107 1.022.166m-1.022-.165L18.16 19.673a2.25 2.25 0 0 1-2.244 2.077H8.084a2.25 2.25 0 0 1-2.244-2.077L4.772 5.79m14.456 0a48.108 48.108 0 0 0-3.478-.397m-12 .562c.34-.059.68-.114 1.022-.165m0 0a48.11 48.11 0 0 1 3.478-.397m7.5 0v-.916c0-1.18-.91-2.164-2.09-2.201a51.964 51.964 0 0 0-3.32 0c-1.18.037-2.09 1.022-2.09 2.201v.916m7.5 0a48.667 48.667 0 0 0-7.5 0" />
                            </svg>
                            {{ $t('settings_navigation2.unlink') }}
                        </button>
                    </div>
                </div>
            </div>
        </div>
    </transition>

    <!-- Modal for User Description update -->
    <transition name="modal-fade">
        <div @click.self="closeUserDescriptionModal"
            class="fixed z-50 top-0 left-0 w-full h-full bg-black bg-opacity-50 flex items-center justify-center"
            v-if="isModalUserDescriptionOpen">
            <div class="bg-white rounded-lg relative w-[450px]">
                <div class="absolute right-0 top-0 hidden pr-4 pt-4 sm:block p-8">
                    <button @click="closeUserDescriptionModal" type="button"
                        class="rounded-md text-gray-400 hover:text-gray-500 focus:outline-none focus:ring-2 focus:ring-gray-500 focus:ring-offset-2">
                        <span class="sr-only">Close</span>
                        <XMarkIcon class="h-6 w-6" aria-hidden="true" />
                    </button>
                </div>
                <div class="flex items-center w-full h-16 bg-gray-50 ring-1 ring-black ring-opacity-5 rounded-t-lg">
                    <div class="ml-8 flex items-center space-x-1">
                        <p class="block font-semibold leading-6 text-gray-900">{{ $t('settings_navigation3.description')
                            }}</p>
                    </div>
                </div>
                <div class="flex flex-col gap-4 px-8 py-6">
                    <div>
                        <div class="flex space-x-1 items-center">
                            <envelope-icon class="w-4 h-4" />
                            <label class="block text-sm font-medium leading-6 text-gray-900">{{ emailSelected }}</label>
                        </div>
                        <div class="relative items-stretch mt-2 pb-6">
                            <input v-model="userDescription" type="text"
                                placeholder="Résumez-vous pour aider l'assistant"
                                class="block w-full rounded-md border-0 pl-3 py-1.5 text-gray-900 shadow-sm ring-1 ring-inset ring-gray-300 placeholder:text-gray-400 focus:ring-2 focus:ring-inset focus:ring-gray-800 sm:text-sm sm:leading-6">
                        </div>
                    </div>
                    <div class="mt-2 sm:mt-2 sm:flex sm:flex-row">
                        <button type="button"
                            class="ml-auto rounded-md bg-gray-800 px-3 py-2 text-sm font-semibold text-white shadow-sm hover:bg-black focus-visible:outline focus-visible:outline-2 focus-visible:outline-offset-2"
                            @click="updateUserDescription">{{ $t('Global action.update') }}</button>
                    </div>
                </div>
            </div>
        </div>
    </transition>


    <!-- Modal for User Description add -->
    <transition name="modal-fade">
        <div @click.self="closeAddUserDescriptionModal"
            class="fixed z-50 top-0 left-0 w-full h-full bg-black bg-opacity-50 flex items-center justify-center"
            v-if="isModalAddUserDescriptionOpen">
            <div class="bg-white rounded-lg relative w-[450px]">
                <div class="absolute right-0 top-0 hidden pr-4 pt-4 sm:block p-8">
                    <button @click="closeAddUserDescriptionModal" type="button"
                        class="rounded-md text-gray-400 hover:text-gray-500 focus:outline-none focus:ring-2 focus:ring-gray-500 focus:ring-offset-2">
                        <span class="sr-only">Close</span>
                        <XMarkIcon class="h-6 w-6" aria-hidden="true" />
                    </button>
                </div>
                <div class="flex items-center w-full h-16 bg-gray-50 ring-1 ring-black ring-opacity-5 rounded-t-lg">
                    <div class="ml-8 flex items-center space-x-1">
                        <p class="block font-semibold leading-6 text-gray-900">{{ $t('settings_navigation3.email link')
                            }}</p>
                    </div>
                </div>
                <div class="flex flex-col gap-4 px-8 py-6">
                    <div>
                        <div class="flex space-x-1 items-center">
                            <envelope-icon class="w-4 h-4" />
                            <label class="block text-sm font-medium leading-6 text-gray-900">Description
                                (optionnelle)</label>
                        </div>
                        <div class="relative items-stretch mt-2 pb-6">
                            <input v-model="userDescription" type="text"
                                placeholder="Résumez-vous pour aider l'assistant"
                                class="block w-full rounded-md border-0 pl-3 py-1.5 text-gray-900 shadow-sm ring-1 ring-inset ring-gray-300 placeholder:text-gray-400 focus:ring-2 focus:ring-inset focus:ring-gray-800 sm:text-sm sm:leading-6">
                        </div>
                    </div>
                    <div class="mt-2 sm:mt-2 sm:flex sm:flex-row">
                        <button type="button"
                            class="ml-auto rounded-md bg-gray-800 px-3 py-2 text-sm font-semibold text-white shadow-sm hover:bg-black focus-visible:outline focus-visible:outline-2 focus-visible:outline-offset-2"
                            @click="linkNewEmail">{{ $t('settings_navigation3.link') }}</button>
                    </div>
                </div>
            </div>
        </div>
    </transition>

    <div class="flex flex-col justify-center items-center h-screen">
        <div class="flex h-full w-full">
            <div class="w-[90px] bg-white ring-1 shadow-sm ring-black ring-opacity-5">
                <div class="2xl:hidden h-full">
                    <navbar></navbar>
                </div>
                <div class="hidden 2xl:block h-full">
                    <navbar2></navbar2>
                </div>
            </div>
            <div class="flex-1 bg-white ring-1 shadow-sm ring-black ring-opacity-5">
                <div class="flex flex-col h-full">
                    <main class="bg-gray-100 bg-opacity-75 ring-1 shadow-sm ring-black ring-opacity-5">
                        <div class="mx-auto max-w-7xl px-4 sm:px-6 lg:px-8">
                            <div class="flex items-center">
                                <div class="w-full flex items-center justify-center py-6">
                                    <div class="sm:hidden">
                                        <!-- <label for="tabs" class="sr-only">Select a tab</label>
                                        <-- Use an "onChange" listener to redirect the user to the selected tab URL. ->
                                        <select id="tabs" name="tabs"
                                            class="block w-full rounded-md border-gray-300 focus:border-indigo-500 focus:ring-indigo-500">
                                            <option>Ecole ESAIP</option>
                                            <option>Entrepreneuriat</option>
                                            <option selected>Administratif</option>
                                            <option>Autres</option>
                                        </select> -->
                                    </div>
                                    <div class="hidden sm:block w-full">
                                        <nav class="flex justify-center space-x-4 w-full" aria-label="Tabs">
                                            <!-- Current: "bg-gray-200 text-gray-800", Default: "text-gray-600 hover:text-gray-800" -->
                                            <div class="text-sm font-medium cursor-pointer"
                                                :class="['flex space-x-2 items-center rounded-md py-2', { 'bg-gray-500 bg-opacity-10 hover:text-gray-800 px-12': activeSection === 'account', 'hover:bg-gray-500 hover:bg-opacity-10 hover:text-gray-800 px-8': activeSection !== 'account' }]"
                                                @click="setActiveSection('account')">
                                                <user-icon class="w-4 h-4" />
                                                <a :class="{ 'text-gray-800': activeSection === 'account', 'text-gray-600': activeSection !== 'account' }"
                                                    class="text-sm font-medium">{{ $t('settings_navigation.account')
                                                    }}</a>
                                            </div>
                                            <div class="text-sm font-medium cursor-pointer"
                                                :class="['flex space-x-2 items-center rounded-md py-2', { 'bg-gray-500 bg-opacity-10 hover:text-gray-800 px-12': activeSection === 'preferences', 'hover:bg-gray-500 hover:bg-opacity-10 hover:text-gray-800 px-8': activeSection !== 'preferences' }]"
                                                @click="setActiveSection('preferences')">
                                                <adjustments-vertical-icon class="w-4 h-4" />
                                                <a
                                                    :class="{ 'text-gray-800': activeSection === 'preferences', 'text-gray-600': activeSection !== 'preferences' }">{{
                                                        $t('settings_navigation.Preferences') }}</a>
                                            </div>
                                            <div class="text-sm font-medium cursor-pointer"
                                                :class="['flex space-x-2 items-center rounded-md py-2', { 'bg-gray-500 bg-opacity-10 hover:text-gray-800 px-12': activeSection === 'subscription', 'hover:bg-gray-500 hover:bg-opacity-10 hover:text-gray-800 px-8': activeSection !== 'subscription' }]"
                                                @click="setActiveSection('subscription')">
                                                <credit-card-icon class="w-4 h-4" />
                                                <a :class="{ 'text-gray-800': activeSection === 'subscription', 'text-gray-600': activeSection !== 'subscription' }"
                                                    class="text-sm font-medium">{{ $t('settings_navigation.Abonnement')
                                                    }}</a>
                                            </div>

                                            <div class="text-sm font-medium cursor-pointer"
                                                :class="['flex space-x-2 items-center rounded-md py-2', { 'bg-gray-500 bg-opacity-10 hover:text-gray-800 px-12': activeSection === 'data', 'hover:bg-gray-500 hover:bg-opacity-10 hover:text-gray-800 px-8': activeSection !== 'data' }]"
                                                @click="setActiveSection('data')">
                                                <circle-stack-icon class="w-4 h-4" />
                                                <a :class="{ 'text-gray-800': activeSection === 'data', 'text-gray-600': activeSection !== 'data' }"
                                                    class="text-sm font-medium">{{ $t('settings_navigation.Mes données')
                                                    }}</a>
                                            </div>
                                        </nav>
                                    </div>
                                </div>
                            </div>
                        </div>
                    </main>
                    <div v-if="activeSection === 'account'"
<<<<<<< HEAD
                        class="flex-1 rounded-xl bg-white lg:mt-4 ring-1 shadow-sm hover:shadow-lg ring-black ring-opacity-5 section">
                        <div class="flex px-6 py-6 shadow-sm border-b border-gray-200 bg-gray-50 rounded-t-2xl">
                            <h1 class="text-2xl" style="font-family: 'Poppins', sans-serif; font-weight: 500;">{{
                                $t('settings_navigation.account') }}
                            </h1>
                        </div>
                        <div class="float-right mt-[-70px] mr-[10px]">
                            <user-icon class="w-6 h-6 text-gray-500" />
                        </div>
=======
                        class="flex-1 h-full ring-1 shadow-sm ring-black ring-opacity-5">
>>>>>>> 7cd90c78
                        <!-- TO DO : CENTER -->
                        <div class="mx-auto max-w-7xl px-4 sm:px-6 lg:px-8 h-full flex items-center justify-center">
                            <!-- We've used 3xl here, but feel free to try other max-widths based on your needs -->
<<<<<<< HEAD
                            <div class="flex justify-center gap-20 px-10">
                                <div class="flex-col flex-grow">
                                    <div class="relative">
                                        <div class="absolute inset-0 flex items-center" aria-hidden="true">
                                            <div class="w-full border-t border-gray-300"></div>
                                        </div>
                                        <div class="relative flex justify-center">
                                            <span class="bg-white px-2 text-sm text-gray-500">{{
                                                $t('settings_navigation.Profil_change') }}</span>
                                        </div>
                                    </div>
                                    <div class="pt-6 pb-10">
                                        <div class="flex space-x-1 items-center">
                                            <envelope-icon class="w-4 h-4" />
                                            <label class="block text-sm font-medium leading-6 text-gray-900">{{
                                                $t('settings_navigation.Id') }}</label>
                                        </div>
                                        <div class="relative items-stretch mt-2">
                                            <input v-model="userData" type="text" name="username" id="username"
                                                autocomplete="username"
                                                class="block w-full rounded-md border-0 pl-3 py-1.5 text-gray-900 shadow-sm ring-1 ring-inset ring-gray-300 placeholder:text-gray-400 focus:ring-2 focus:ring-inset focus:ring-gray-800 sm:text-sm sm:leading-6">
                                        </div>
                                        <div class="pt-4">
                                            <div class="grid grid-cols-2 gap-6">
                                                <div class="flex flex-col">
                                                    <div class="flex space-x-1 items-center">
                                                        <key-icon class="w-4 h-4" />
                                                        <label
                                                            class="block text-sm font-medium leading-6 text-gray-900">{{
                                                                $t('settings_navigation.Password_change') }}</label>
=======
                            <div class="flex flex-col">
                                <div class="px-5 pb-12">
                                    <h1 class="text-2xl" style="font-family: 'Poppins', sans-serif; font-weight: 500;">{{ $t('settings_navigation.account') }}
                                    </h1>
                                    <!--<div class="float-right mt-[-35px] mr-[10px]">
                                        <user-icon class="w-6 h-6 text-gray-500" />
                                    </div>-->
                                </div>
                                <div class="flex justify-center gap-20 px-10">
                                    <div class="flex-col flex-grow">
                                        <div class="relative">
                                            <div class="absolute inset-0 flex items-center" aria-hidden="true">
                                                <div class="w-full border-t border-gray-300"></div>
                                            </div>
                                            <div class="relative flex justify-center">
                                                <span class="bg-white px-2 text-sm text-gray-500">{{ $t('settings_navigation.Profil_change') }}</span>
                                            </div>
                                        </div>
                                        <div class="pt-6 pb-10">
                                            <div class="flex space-x-1 items-center">
                                                <envelope-icon class="w-4 h-4" />
                                                <label
                                                    class="block text-sm font-medium leading-6 text-gray-900">{{ $t('settings_navigation.Id') }}</label>
                                            </div>
                                            <div class="relative items-stretch mt-2">
                                                <input v-model="userData" type="text" name="username" id="username"
                                                    autocomplete="username"
                                                    class="block w-full rounded-md border-0 pl-3 py-1.5 text-gray-900 shadow-sm ring-1 ring-inset ring-gray-300 placeholder:text-gray-400 focus:ring-2 focus:ring-inset focus:ring-gray-800 sm:text-sm sm:leading-6">
                                            </div>
                                            <div class="pt-4">
                                                <div class="grid grid-cols-2 gap-6">
                                                    <div class="flex flex-col">
                                                        <div class="flex space-x-1 items-center">
                                                            <key-icon class="w-4 h-4" />
                                                            <label
                                                                class="block text-sm font-medium leading-6 text-gray-900">{{ $t('settings_navigation.Password_change') }}</label>
                                                        </div>
                                                        <div class="relative items-stretch mt-2 flex">
                                                            <input v-if="!showPassword" type="password"
                                                                class="flex-1 rounded-l-md border-0 pl-3 py-1.5 text-gray-900 shadow-sm ring-1 ring-inset ring-gray-300 placeholder:text-gray-400 focus:ring-2 focus:ring-inset focus:ring-gray-800 sm:text-sm sm:leading-6"
                                                                v-model="newPassword" />
                                                            <input v-else type="text"
                                                                class="flex-1 rounded-l-md border-0 pl-3 py-1.5 text-gray-900 shadow-sm ring-1 ring-inset ring-gray-300 placeholder:text-gray-400 focus:ring-2 focus:ring-inset focus:ring-gray-800 sm:text-sm sm:leading-6"
                                                                v-model="newPassword" />
                                                            <div class="flex items-center">
                                                                <button @click="togglePasswordVisibility"
                                                                    class="p-2 bg-gray-50 rounded-r-md ring-l-none ring-1 ring-inset ring-gray-300">
                                                                    <svg v-if="!showPassword"
                                                                        xmlns="http://www.w3.org/2000/svg" fill="none"
                                                                        viewBox="0 0 24 24" stroke-width="1.5"
                                                                        stroke="currentColor" class="w-6 h-6">
                                                                        <path stroke-linecap="round" stroke-linejoin="round"
                                                                            d="M2.036 12.322a1.012 1.012 0 0 1 0-.639C3.423 7.51 7.36 4.5 12 4.5c4.638 0 8.573 3.007 9.963 7.178.07.207.07.431 0 .639C20.577 16.49 16.64 19.5 12 19.5c-4.638 0-8.573-3.007-9.963-7.178Z" />
                                                                        <path stroke-linecap="round" stroke-linejoin="round"
                                                                            d="M15 12a3 3 0 1 1-6 0 3 3 0 0 1 6 0Z" />
                                                                    </svg>
                                                                    <svg v-else xmlns="http://www.w3.org/2000/svg"
                                                                        fill="none" viewBox="0 0 24 24" stroke-width="1.5"
                                                                        stroke="currentColor" class="w-6 h-6">
                                                                        <path stroke-linecap="round" stroke-linejoin="round"
                                                                            d="M3.98 8.223A10.477 10.477 0 0 0 1.934 12C3.226 16.338 7.244 19.5 12 19.5c.993 0 1.953-.138 2.863-.395M6.228 6.228A10.451 10.451 0 0 1 12 4.5c4.756 0 8.773 3.162 10.065 7.498a10.522 10.522 0 0 1-4.293 5.774M6.228 6.228 3 3m3.228 3.228 3.65 3.65m7.894 7.894L21 21m-3.228-3.228-3.65-3.65m0 0a3 3 0 1 0-4.243-4.243m4.242 4.242L9.88 9.88" />
                                                                    </svg>
                                                                </button>
                                                            </div>
                                                        </div>
>>>>>>> 7cd90c78
                                                    </div>
                                                    <div class="flex flex-col">
                                                        <div class="flex space-x-1 items-center">
                                                            <key-icon class="w-4 h-4" />
                                                            <label
                                                                class="block text-sm font-medium leading-6 text-gray-900">{{ $t('settings_navigation.Confirmer') }}</label>
                                                        </div>
                                                        <div class="relative items-stretch mt-2 flex">
                                                            <input v-if="!showConfirmPassword" type="password"
                                                                class="flex-1 rounded-l-md border-0 pl-3 py-1.5 text-gray-900 shadow-sm ring-1 ring-inset ring-gray-300 placeholder:text-gray-400 focus:ring-2 focus:ring-inset focus:ring-gray-800 sm:text-sm sm:leading-6"
                                                                v-model="confirmPassword" />
                                                            <input v-else type="text"
                                                                class="flex-1 rounded-l-md border-0 pl-3 py-1.5 text-gray-900 shadow-sm ring-1 ring-inset ring-gray-300 placeholder:text-gray-400 focus:ring-2 focus:ring-inset focus:ring-gray-800 sm:text-sm sm:leading-6"
                                                                v-model="confirmPassword" />
                                                            <button @click="toggleConfirmPasswordVisibility"
                                                                class="p-2 bg-gray-50 rounded-r-md ring-l-none ring-1 ring-inset ring-gray-300">
                                                                <svg v-if="!showConfirmPassword"
                                                                    xmlns="http://www.w3.org/2000/svg" fill="none"
                                                                    viewBox="0 0 24 24" stroke-width="1.5"
                                                                    stroke="currentColor" class="w-6 h-6">
                                                                    <path stroke-linecap="round" stroke-linejoin="round"
                                                                        d="M2.036 12.322a1.012 1.012 0 0 1 0-.639C3.423 7.51 7.36 4.5 12 4.5c4.638 0 8.573 3.007 9.963 7.178.07.207.07.431 0 .639C20.577 16.49 16.64 19.5 12 19.5c-4.638 0-8.573-3.007-9.963-7.178Z" />
                                                                    <path stroke-linecap="round" stroke-linejoin="round"
                                                                        d="M15 12a3 3 0 1 1-6 0 3 3 0 0 1 6 0Z" />
                                                                </svg>
                                                                <svg v-else xmlns="http://www.w3.org/2000/svg" fill="none"
                                                                    viewBox="0 0 24 24" stroke-width="1.5"
                                                                    stroke="currentColor" class="w-6 h-6">
                                                                    <path stroke-linecap="round" stroke-linejoin="round"
                                                                        d="M3.98 8.223A10.477 10.477 0 0 0 1.934 12C3.226 16.338 7.244 19.5 12 19.5c.993 0 1.953-.138 2.863-.395M6.228 6.228A10.451 10.451 0 0 1 12 4.5c4.756 0 8.773 3.162 10.065 7.498a10.522 10.522 0 0 1-4.293 5.774M6.228 6.228 3 3m3.228 3.228 3.65 3.65m7.894 7.894L21 21m-3.228-3.228-3.65-3.65m0 0a3 3 0 1 0-4.243-4.243m4.242 4.242L9.88 9.88" />
                                                                </svg>
                                                            </button>
                                                        </div>
                                                    </div>
                                                </div>
<<<<<<< HEAD
                                                <div class="flex flex-col">
                                                    <div class="flex space-x-1 items-center">
                                                        <key-icon class="w-4 h-4" />
                                                        <label
                                                            class="block text-sm font-medium leading-6 text-gray-900">{{
                                                                $t('settings_navigation.Confirmer') }}</label>
                                                    </div>
                                                    <div class="relative items-stretch mt-2 flex">
                                                        <input v-if="!showConfirmPassword" type="password"
                                                            class="flex-1 rounded-l-md border-0 pl-3 py-1.5 text-gray-900 shadow-sm ring-1 ring-inset ring-gray-300 placeholder:text-gray-400 focus:ring-2 focus:ring-inset focus:ring-gray-800 sm:text-sm sm:leading-6"
                                                            v-model="confirmPassword" />
                                                        <input v-else type="text"
                                                            class="flex-1 rounded-l-md border-0 pl-3 py-1.5 text-gray-900 shadow-sm ring-1 ring-inset ring-gray-300 placeholder:text-gray-400 focus:ring-2 focus:ring-inset focus:ring-gray-800 sm:text-sm sm:leading-6"
                                                            v-model="confirmPassword" />
                                                        <button @click="toggleConfirmPasswordVisibility"
                                                            class="p-2 bg-gray-50 rounded-r-md ring-l-none ring-1 ring-inset ring-gray-300">
                                                            <svg v-if="!showConfirmPassword"
                                                                xmlns="http://www.w3.org/2000/svg" fill="none"
                                                                viewBox="0 0 24 24" stroke-width="1.5"
                                                                stroke="currentColor" class="w-6 h-6">
                                                                <path stroke-linecap="round" stroke-linejoin="round"
                                                                    d="M2.036 12.322a1.012 1.012 0 0 1 0-.639C3.423 7.51 7.36 4.5 12 4.5c4.638 0 8.573 3.007 9.963 7.178.07.207.07.431 0 .639C20.577 16.49 16.64 19.5 12 19.5c-4.638 0-8.573-3.007-9.963-7.178Z" />
                                                                <path stroke-linecap="round" stroke-linejoin="round"
                                                                    d="M15 12a3 3 0 1 1-6 0 3 3 0 0 1 6 0Z" />
                                                            </svg>
                                                            <svg v-else xmlns="http://www.w3.org/2000/svg" fill="none"
                                                                viewBox="0 0 24 24" stroke-width="1.5"
                                                                stroke="currentColor" class="w-6 h-6">
                                                                <path stroke-linecap="round" stroke-linejoin="round"
                                                                    d="M3.98 8.223A10.477 10.477 0 0 0 1.934 12C3.226 16.338 7.244 19.5 12 19.5c.993 0 1.953-.138 2.863-.395M6.228 6.228A10.451 10.451 0 0 1 12 4.5c4.756 0 8.773 3.162 10.065 7.498a10.522 10.522 0 0 1-4.293 5.774M6.228 6.228 3 3m3.228 3.228 3.65 3.65m7.894 7.894L21 21m-3.228-3.228-3.65-3.65m0 0a3 3 0 1 0-4.243-4.243m4.242 4.242L9.88 9.88" />
                                                            </svg>
                                                        </button>
=======
                                            </div>
                                            <div class="flex justify-end pt-4">
                                                <button @click="handleSubmit"
                                                    class="rounded-md bg-gray-800 px-3 py-2 text-sm font-semibold text-white shadow-sm hover:bg-black focus-visible:outline focus-visible:outline-2 focus-visible:outline-offset-2 focus-visible:outline-gray-600">{{ $t('settings_navigation.modifier') }}</button>
                                            </div>
                                        </div>
                                    </div>
                                    <div class="flex-col flex-grow">
                                        <div class="relative">
                                            <div class="absolute inset-0 flex items-center" aria-hidden="true">
                                                <div class="w-full border-t border-gray-300"></div>
                                            </div>
                                            <div class="relative flex justify-center">
                                                <span class="bg-white px-2 text-sm text-gray-500">{{ $t('settings_navigation3.email link') }}</span>
                                            </div>
                                        </div>
                                        <div class="pt-6">
                                            <div class="overflow-y-auto max-h-[120px]">
                                                <!-- TODO: set dynamicelly -->
                                                <div class="flex justify-center">
                                                    <div class="w-full max-w-lg">
                                                        <div class="max-h-20"> <!-- TODO: set dynamicelly -->
                                                            <ul role="list" class="space-y-1">
                                                                <li v-for="email in emailsLinked" :key="email.email"
                                                                    class="border border-black flex items-center justify-between overflow-hidden font-semibold rounded-md bg-gray-10 px-6 py-0 shadow hover:shadow-md text-gray-700 relative">
                                                                    <svg v-if="email.type_api === 'microsoft'"
                                                                        xmlns="http://www.w3.org/2000/svg" width="21"
                                                                        height="21" viewBox="0 0 21 21">
                                                                        <rect x="1" y="1" width="9" height="9"
                                                                            fill="#f25022" />
                                                                        <rect x="1" y="11" width="9" height="9"
                                                                            fill="#00a4ef" />
                                                                        <rect x="11" y="1" width="9" height="9"
                                                                            fill="#7fba00" />
                                                                        <rect x="11" y="11" width="9" height="9"
                                                                            fill="#ffb900" />
                                                                    </svg>
                                                                    <svg v-if="email.type_api === 'google'"
                                                                        class="-ml-0.5 h-5 w-5" aria-hidden="true"
                                                                        viewBox="0 0 24 24"
                                                                        xmlns="http://www.w3.org/2000/svg"
                                                                        fill="currentColor">
                                                                        <path
                                                                            d="M23.4392061,12.2245191 C23.4392061,11.2412519 23.3594198,10.5237252 23.1867481,9.77963359 L11.9587786,9.77963359 L11.9587786,14.2176183 L18.5493435,14.2176183 C18.4165191,15.3205191 17.6989924,16.9814656 16.104458,18.0975573 L16.0821069,18.2461374 L19.6321832,20.9963359 L19.8781374,21.0208855 C22.1369771,18.9347176 23.4392061,15.8652824 23.4392061,12.2245191"
                                                                            id="Shape" fill="#4285F4"></path>
                                                                        <path
                                                                            d="M11.9587786,23.9175573 C15.1876031,23.9175573 17.898229,22.8545038 19.8781374,21.0208855 L16.104458,18.0975573 C15.094626,18.8018015 13.7392672,19.2934351 11.9587786,19.2934351 C8.79636641,19.2934351 6.11230534,17.2073588 5.15551145,14.3239695 L5.01526718,14.3358779 L1.32384733,17.1927023 L1.27557252,17.3269008 C3.24210687,21.2334046 7.28152672,23.9175573 11.9587786,23.9175573"
                                                                            id="Shape" fill="#34A853"></path>
                                                                        <path
                                                                            d="M5.15551145,14.3239695 C4.90305344,13.5798779 4.75694656,12.7825649 4.75694656,11.9587786 C4.75694656,11.1349008 4.90305344,10.3376794 5.14222901,9.59358779 L5.13554198,9.4351145 L1.3978626,6.53239695 L1.27557252,6.59056489 C0.465068702,8.21166412 0,10.0320916 0,11.9587786 C0,13.8854656 0.465068702,15.7058015 1.27557252,17.3269008 L5.15551145,14.3239695"
                                                                            id="Shape" fill="#FBBC05"></path>
                                                                        <path
                                                                            d="M11.9587786,4.62403053 C14.2043359,4.62403053 15.719084,5.59401527 16.5828092,6.40461069 L19.9578321,3.10928244 C17.8850382,1.18259542 15.1876031,0 11.9587786,0 C7.28152672,0 3.24210687,2.68406107 1.27557252,6.59056489 L5.14222901,9.59358779 C6.11230534,6.71019847 8.79636641,4.62403053 11.9587786,4.62403053"
                                                                            id="Shape" fill="#EB4335"></path>
                                                                    </svg>
                                                                    <span>{{ email.email }}</span>
                                                                    <div class="flex">
                                                                        <button type="button"
                                                                            class="inline-flex justify-center items-center rounded-md px-3 py-2 text-sm font-semibold text-gray-800 hover:text-black"
                                                                            @click.stop="openUserDescriptionModal(email.email)">
                                                                            <svg xmlns="http://www.w3.org/2000/svg"
                                                                                fill="none" viewBox="0 0 24 24"
                                                                                stroke-width="1.5" stroke="currentColor"
                                                                                class="w-6 h-6">
                                                                                <path stroke-linecap="round"
                                                                                    stroke-linejoin="round"
                                                                                    d="m16.862 4.487 1.687-1.688a1.875 1.875 0 1 1 2.652 2.652L10.582 16.07a4.5 4.5 0 0 1-1.897 1.13L6 18l.8-2.685a4.5 4.5 0 0 1 1.13-1.897l8.932-8.931Zm0 0L19.5 7.125M18 14v4.75A2.25 2.25 0 0 1 15.75 21H5.25A2.25 2.25 0 0 1 3 18.75V8.25A2.25 2.25 0 0 1 5.25 6H10" />
                                                                            </svg>
                                                                        </button>
                                                                        <button type="button"
                                                                            class="inline-flex justify-center items-center rounded-md px-3 py-2 text-sm font-semibold text-red-600 hover:text-red-700 hover:bg-transparent"
                                                                            @click="openUnLinkModal(email.email)">
                                                                            <svg xmlns="http://www.w3.org/2000/svg"
                                                                                fill="none" viewBox="0 0 24 24"
                                                                                stroke-width="1.5" stroke="currentColor"
                                                                                class="w-6 h-6">
                                                                                <path stroke-linecap="round"
                                                                                    stroke-linejoin="round"
                                                                                    d="m14.74 9-.346 9m-4.788 0L9.26 9m9.968-3.21c.342.052.682.107 1.022.166m-1.022-.165L18.16 19.673a2.25 2.25 0 0 1-2.244 2.077H8.084a2.25 2.25 0 0 1-2.244-2.077L4.772 5.79m14.456 0a48.108 48.108 0 0 0-3.478-.397m-12 .562c.34-.059.68-.114 1.022-.165m0 0a48.11 48.11 0 0 1 3.478-.397m7.5 0v-.916c0-1.18-.91-2.164-2.09-2.201a51.964 51.964 0 0 0-3.32 0c-1.18.037-2.09 1.022-2.09 2.201v.916m7.5 0a48.667 48.667 0 0 0-7.5 0" />
                                                                            </svg>
                                                                        </button>
                                                                    </div>
                                                                </li>
                                                            </ul>
                                                        </div>
>>>>>>> 7cd90c78
                                                    </div>
                                                </div>
                                            </div>
                                        </div>
<<<<<<< HEAD
                                        <div class="flex justify-end pt-4">
                                            <button @click="handleSubmit"
                                                class="rounded-md bg-gray-800 px-3 py-2 text-sm font-semibold text-white shadow-sm hover:bg-black focus-visible:outline focus-visible:outline-2 focus-visible:outline-offset-2 focus-visible:outline-gray-600">{{
                                                    $t('settings_navigation.modifier') }}</button>
=======
                                        <div class="flex flex-row justify-between">
                                            <div class="pt-4">
                                                <div class="relative items-stretch mt-2 flex justify-center items-center">
                                                    <button type="button"
                                                        class="inline-flex items-center gap-x-2 rounded-md bg-gray-700 px-3 py-2.5 text-sm font-semibold text-white shadow-sm hover:bg-gray-600 focus-visible:outline focus-visible:outline-2 focus-visible:outline-offset-2 focus-visible:outline-indigo-600"
                                                        @click="authorize_microsoft">
                                                        <svg xmlns="http://www.w3.org/2000/svg" width="21" height="21"
                                                            viewBox="0 0 21 21">
                                                            <rect x="1" y="1" width="9" height="9" fill="#f25022" />
                                                            <rect x="1" y="11" width="9" height="9" fill="#00a4ef" />
                                                            <rect x="11" y="1" width="9" height="9" fill="#7fba00" />
                                                            <rect x="11" y="11" width="9" height="9" fill="#ffb900" />
                                                        </svg>
                                                        {{ $t('settings_navigation3.Outlook') }}
                                                    </button>
                                                </div>
                                            </div>
                                            <div class="py-4">
                                                <div class="relative items-stretch mt-2 flex justify-center items-center">
                                                    <button type="button"
                                                        class="inline-flex items-center gap-x-2 rounded-md bg-gray-700 px-3 py-2.5 text-sm font-semibold text-white shadow-sm hover:bg-gray-600 focus-visible:outline focus-visible:outline-2 focus-visible:outline-offset-2 focus-visible:outline-indigo-600"
                                                        @click="authorize_google">
                                                        <svg class="-ml-0.5 h-5 w-5" aria-hidden="true" viewBox="0 0 24 24"
                                                            xmlns="http://www.w3.org/2000/svg" fill="currentColor">
                                                            <path
                                                                d="M23.4392061,12.2245191 C23.4392061,11.2412519 23.3594198,10.5237252 23.1867481,9.77963359 L11.9587786,9.77963359 L11.9587786,14.2176183 L18.5493435,14.2176183 C18.4165191,15.3205191 17.6989924,16.9814656 16.104458,18.0975573 L16.0821069,18.2461374 L19.6321832,20.9963359 L19.8781374,21.0208855 C22.1369771,18.9347176 23.4392061,15.8652824 23.4392061,12.2245191"
                                                                id="Shape" fill="#4285F4"></path>
                                                            <path
                                                                d="M11.9587786,23.9175573 C15.1876031,23.9175573 17.898229,22.8545038 19.8781374,21.0208855 L16.104458,18.0975573 C15.094626,18.8018015 13.7392672,19.2934351 11.9587786,19.2934351 C8.79636641,19.2934351 6.11230534,17.2073588 5.15551145,14.3239695 L5.01526718,14.3358779 L1.32384733,17.1927023 L1.27557252,17.3269008 C3.24210687,21.2334046 7.28152672,23.9175573 11.9587786,23.9175573"
                                                                id="Shape" fill="#34A853"></path>
                                                            <path
                                                                d="M5.15551145,14.3239695 C4.90305344,13.5798779 4.75694656,12.7825649 4.75694656,11.9587786 C4.75694656,11.1349008 4.90305344,10.3376794 5.14222901,9.59358779 L5.13554198,9.4351145 L1.3978626,6.53239695 L1.27557252,6.59056489 C0.465068702,8.21166412 0,10.0320916 0,11.9587786 C0,13.8854656 0.465068702,15.7058015 1.27557252,17.3269008 L5.15551145,14.3239695"
                                                                id="Shape" fill="#FBBC05"></path>
                                                            <path
                                                                d="M11.9587786,4.62403053 C14.2043359,4.62403053 15.719084,5.59401527 16.5828092,6.40461069 L19.9578321,3.10928244 C17.8850382,1.18259542 15.1876031,0 11.9587786,0 C7.28152672,0 3.24210687,2.68406107 1.27557252,6.59056489 L5.14222901,9.59358779 C6.11230534,6.71019847 8.79636641,4.62403053 11.9587786,4.62403053"
                                                                id="Shape" fill="#EB4335"></path>
                                                        </svg>
                                                        {{ $t('settings_navigation3.Google') }}
                                                    </button>
                                                </div>
                                            </div>
>>>>>>> 7cd90c78
                                        </div>
                                    </div>
                                </div>
                                <div class="mx-auto max-w-lg pt-6">
                                    <div class="relative">
                                        <div class="absolute inset-0 flex items-center" aria-hidden="true">
                                            <div class="w-full border-t border-gray-300"></div>
                                        </div>
                                        <div class="relative flex justify-center">
<<<<<<< HEAD
                                            <span class="bg-white px-2 text-sm text-gray-500">{{
                                                $t('settings_navigation3.email link') }}</span>
=======
                                            <span class="bg-white px-2 text-sm text-gray-500">{{ $t('settings_navigation.Delete') }}</span>
>>>>>>> 7cd90c78
                                        </div>
                                    </div>
                                    <div class="pt-6">
                                        <div class="flex space-x-1 items-center justify-between">
                                            <div class="flex items-center gap-2">
                                                <input type="radio"
                                                    class="form-radio text-red-600 border-red-400 focus:border-red-500 focus:ring-red-200 h-5 w-5"
                                                    name="choice">
                                                <label for="push-everything" class="block text-sm font-medium leading-6">
                                                    {{ $t('settings_navigation.Confirmer_supp') }}</label>
                                            </div>
                                            <button @click="openModal" type="submit"
                                                class="inline-flex w-full justify-cente items-center gap-x-1 rounded-md bg-red-600 px-3 py-2 text-sm font-semibold text-white shadow-sm hover:bg-red-700 sm:w-auto">
                                                <svg xmlns="http://www.w3.org/2000/svg" fill="none" viewBox="0 0 24 24"
                                                    stroke-width="1.5" stroke="currentColor" class="w-6 h-6">
                                                    <path stroke-linecap="round" stroke-linejoin="round"
                                                        d="m14.74 9-.346 9m-4.788 0L9.26 9m9.968-3.21c.342.052.682.107 1.022.166m-1.022-.165L18.16 19.673a2.25 2.25 0 0 1-2.244 2.077H8.084a2.25 2.25 0 0 1-2.244-2.077L4.772 5.79m14.456 0a48.108 48.108 0 0 0-3.478-.397m-12 .562c.34-.059.68-.114 1.022-.165m0 0a48.11 48.11 0 0 1 3.478-.397m7.5 0v-.916c0-1.18-.91-2.164-2.09-2.201a51.964 51.964 0 0 0-3.32 0c-1.18.037-2.09 1.022-2.09 2.201v.916m7.5 0a48.667 48.667 0 0 0-7.5 0" />
                                                </svg>

                                                {{ $t('settings_navigation.supprimer') }}</button>
                                        </div>
<<<<<<< HEAD
                                        <div class="py-4">
                                            <div class="relative items-stretch mt-2 flex justify-center items-center">
                                                <button type="button"
                                                    class="inline-flex items-center gap-x-2 rounded-md bg-gray-700 px-3 py-2.5 text-sm font-semibold text-white shadow-sm hover:bg-gray-600 focus-visible:outline focus-visible:outline-2 focus-visible:outline-offset-2 focus-visible:outline-indigo-600"
                                                    @click="authorize_google">
                                                    <svg class="-ml-0.5 h-5 w-5" aria-hidden="true" viewBox="0 0 24 24"
                                                        xmlns="http://www.w3.org/2000/svg" fill="currentColor">
                                                        <path
                                                            d="M23.4392061,12.2245191 C23.4392061,11.2412519 23.3594198,10.5237252 23.1867481,9.77963359 L11.9587786,9.77963359 L11.9587786,14.2176183 L18.5493435,14.2176183 C18.4165191,15.3205191 17.6989924,16.9814656 16.104458,18.0975573 L16.0821069,18.2461374 L19.6321832,20.9963359 L19.8781374,21.0208855 C22.1369771,18.9347176 23.4392061,15.8652824 23.4392061,12.2245191"
                                                            id="Shape" fill="#4285F4"></path>
                                                        <path
                                                            d="M11.9587786,23.9175573 C15.1876031,23.9175573 17.898229,22.8545038 19.8781374,21.0208855 L16.104458,18.0975573 C15.094626,18.8018015 13.7392672,19.2934351 11.9587786,19.2934351 C8.79636641,19.2934351 6.11230534,17.2073588 5.15551145,14.3239695 L5.01526718,14.3358779 L1.32384733,17.1927023 L1.27557252,17.3269008 C3.24210687,21.2334046 7.28152672,23.9175573 11.9587786,23.9175573"
                                                            id="Shape" fill="#34A853"></path>
                                                        <path
                                                            d="M5.15551145,14.3239695 C4.90305344,13.5798779 4.75694656,12.7825649 4.75694656,11.9587786 C4.75694656,11.1349008 4.90305344,10.3376794 5.14222901,9.59358779 L5.13554198,9.4351145 L1.3978626,6.53239695 L1.27557252,6.59056489 C0.465068702,8.21166412 0,10.0320916 0,11.9587786 C0,13.8854656 0.465068702,15.7058015 1.27557252,17.3269008 L5.15551145,14.3239695"
                                                            id="Shape" fill="#FBBC05"></path>
                                                        <path
                                                            d="M11.9587786,4.62403053 C14.2043359,4.62403053 15.719084,5.59401527 16.5828092,6.40461069 L19.9578321,3.10928244 C17.8850382,1.18259542 15.1876031,0 11.9587786,0 C7.28152672,0 3.24210687,2.68406107 1.27557252,6.59056489 L5.14222901,9.59358779 C6.11230534,6.71019847 8.79636641,4.62403053 11.9587786,4.62403053"
                                                            id="Shape" fill="#EB4335"></path>
                                                    </svg>
                                                    {{ $t('settings_navigation3.Google') }}
                                                </button>
                                            </div>
                                        </div>
                                    </div>
                                </div>
                            </div>
                            <div class="mx-auto max-w-lg pt-6">
                                <div class="relative">
                                    <div class="absolute inset-0 flex items-center" aria-hidden="true">
                                        <div class="w-full border-t border-gray-300"></div>
                                    </div>
                                    <div class="relative flex justify-center">
                                        <span class="bg-white px-2 text-sm text-gray-500">{{
                                            $t('settings_navigation.Delete') }}</span>
                                    </div>
                                </div>
                                <div class="pt-6">
                                    <div class="flex space-x-1 items-center justify-between">
                                        <div class="flex items-center gap-2">
                                            <input type="radio"
                                                class="form-radio text-red-600 border-red-400 focus:border-red-500 focus:ring-red-200 h-5 w-5"
                                                name="choice">
                                            <label for="push-everything" class="block text-sm font-medium leading-6">
                                                {{ $t('settings_navigation.Confirmer_supp') }}</label>
                                        </div>
                                        <button @click="openModal" type="submit"
                                            class="inline-flex w-full justify-cente items-center gap-x-1 rounded-md bg-red-600 px-3 py-2 text-sm font-semibold text-white shadow-sm hover:bg-red-700 sm:w-auto">
                                            <svg xmlns="http://www.w3.org/2000/svg" fill="none" viewBox="0 0 24 24"
                                                stroke-width="1.5" stroke="currentColor" class="w-6 h-6">
                                                <path stroke-linecap="round" stroke-linejoin="round"
                                                    d="m14.74 9-.346 9m-4.788 0L9.26 9m9.968-3.21c.342.052.682.107 1.022.166m-1.022-.165L18.16 19.673a2.25 2.25 0 0 1-2.244 2.077H8.084a2.25 2.25 0 0 1-2.244-2.077L4.772 5.79m14.456 0a48.108 48.108 0 0 0-3.478-.397m-12 .562c.34-.059.68-.114 1.022-.165m0 0a48.11 48.11 0 0 1 3.478-.397m7.5 0v-.916c0-1.18-.91-2.164-2.09-2.201a51.964 51.964 0 0 0-3.32 0c-1.18.037-2.09 1.022-2.09 2.201v.916m7.5 0a48.667 48.667 0 0 0-7.5 0" />
                                            </svg>

                                            {{ $t('settings_navigation.supprimer') }}</button>
=======
>>>>>>> 7cd90c78
                                    </div>
                                </div>
                            </div>
                        </div>
                    </div>

                    <div v-if="activeSection === 'subscription'"
                        class="flex-1 rounded-xl bg-white lg:mt-4 ring-1 shadow-sm hover:shadow-lg ring-black ring-opacity-5 section">
                        <div class="flex px-6 py-6 shadow-sm border-b border-gray-200 bg-gray-50 rounded-t-2xl">
                            <h1 class="text-2xl" style="font-family: 'Poppins', sans-serif; font-weight: 500;">{{
                                $t('settings_navigation.Abonnement') }}</h1>
                        </div>
                        <div class="float-right mt-[-70px] mr-[10px]">
                            <credit-card-icon class="w-6 h-6 text-gray-500" />
                        </div>
                        <!-- We've used 3xl here, but feel free to try other max-widths based on your needs -->
                        <div class="mx-8 2xl:mx-16">
                            <!-- Content goes here -->
                            <subscription @openBillingModal="openBillingModal"></subscription>
                        </div>
                    </div>
                    <div v-if="activeSection === 'data'"
                        class="flex flex-col h-full rounded-xl bg-white lg:mt-4 ring-1 shadow-sm hover:shadow-lg ring-black ring-opacity-5 section">
                        <div class="flex">
                            <div class="flex-1">
                                <div class="flex px-6 py-6 shadow-sm border-b border-gray-200 bg-gray-50 rounded-t-2xl">
                                    <h1 class="text-2xl" style="font-family: 'Poppins', sans-serif; font-weight: 500;">
                                        {{ $t('settings_navigation.Mes données') }}</h1>
                                </div>
                                <div class="float-right mt-[-70px] mr-[10px]">
                                    <circle-stack-icon class="w-6 h-6 text-gray-500" />
                                </div>
                            </div>
                        </div>
                        <!-- We've used 3xl here, but feel free to try other max-widths based on your needs -->
                        <div class="m-6 2xl:m-8 flex-grow">
                            <div
                                class="flex items-center justify-center w-full h-full rounded-lg border-2 border-dashed border-gray-300 hover:border-gray-400 text-center">
                                <div class="flex flex-col">
                                    <svg xmlns="http://www.w3.org/2000/svg" fill="none" viewBox="0 0 24 24"
                                        stroke-width="1" stroke="currentColor" class="w-12 h-12 mx-auto text-gray-400">
                                        <path stroke-linecap="round" stroke-linejoin="round"
                                            d="M11.42 15.17 17.25 21A2.652 2.652 0 0 0 21 17.25l-5.877-5.877M11.42 15.17l2.496-3.03c.317-.384.74-.626 1.208-.766M11.42 15.17l-4.655 5.653a2.548 2.548 0 1 1-3.586-3.586l6.837-5.63m5.108-.233c.55-.164 1.163-.188 1.743-.14a4.5 4.5 0 0 0 4.486-6.336l-3.276 3.277a3.004 3.004 0 0 1-2.25-2.25l3.276-3.276a4.5 4.5 0 0 0-6.336 4.486c.091 1.076-.071 2.264-.904 2.95l-.102.085m-1.745 1.437L5.909 7.5H4.5L2.25 3.75l1.5-1.5L7.5 4.5v1.409l4.26 4.26m-1.745 1.437 1.745-1.437m6.615 8.206L15.75 15.75M4.867 19.125h.008v.008h-.008v-.008Z" />
                                    </svg>
                                    <span class="mt-2 block text-sm font-semibold text-gray-900">En cours de
                                        construction</span>
                                </div>
                            </div>
                        </div>
                    </div>
                    <div v-if="activeSection === 'preferences'"
                        class="flex-1 rounded-xl bg-white lg:mt-4 ring-1 shadow-sm hover:shadow-lg ring-black ring-opacity-5 section">
                        <div class="flex px-6 py-6 shadow-sm border-b border-gray-200 bg-gray-50 rounded-t-2xl">
                            <h1 class="text-2xl" style="font-family: 'Poppins', sans-serif; font-weight: 500;">{{
                                $t('settings_navigation.Preferences') }}</h1>
                        </div>
                        <div class="float-right mt-[-70px] mr-[10px]">
                            <adjustments-vertical-icon class="w-6 h-6 text-gray-500" />
                        </div>
                        <!-- TO DO : CENTER -->
                        <div class="mx-auto max-w-7xl px-4 sm:px-6 lg:px-8 pt-10">
                            <!-- We've used 3xl here, but feel free to try other max-widths based on your needs -->
                            <div class="mx-auto max-w-lg">
                                <!-- Content goes here -->
                                <div class="flex flex-col">
                                    <div class="relative">
                                        <div class="absolute inset-0 flex items-center" aria-hidden="true">
                                            <div class="w-full border-t border-gray-300"></div>
                                        </div>
                                        <div class="relative flex justify-center">
                                            <span class="bg-white px-2 text-sm text-gray-500">LANGUAGES</span>
                                        </div>
                                    </div>
                                    <div class="pt-6 pb-10">
                                        <div class="relative items-stretch mt-2">
                                            <!-- TODO: put this in a component with the backend API calls -->
                                            <Listbox as="div" v-model="languageSelected" @click="handleLanguageChange">
                                                <ListboxButton
                                                    class="relative w-full cursor-default rounded-md bg-white py-1.5 pl-3 pr-10 text-left text-gray-900 shadow-sm ring-1 ring-inset ring-gray-300 focus:outline-none focus:ring-2 focus:ring-gray-800 sm:text-sm sm:leading-6">
                                                    <span class="block truncate">{{ languageDisplayed }}</span>
                                                    <span
                                                        class="pointer-events-none absolute inset-y-0 right-0 flex items-center pr-2">
                                                        <ChevronUpDownIcon class="h-5 w-5 text-gray-400"
                                                            aria-hidden="true" />
                                                    </span>
                                                </ListboxButton>
                                                <transition leave-active-class="transition ease-in duration-100"
                                                    leave-from-class="opacity-100" leave-to-class="opacity-0">
                                                    <ListboxOptions
                                                        class="absolute z-10 mt-1 max-h-60 w-full overflow-auto rounded-md bg-white py-1 text-base shadow-lg ring-1 ring-black ring-opacity-5 focus:outline-none sm:text-sm">
                                                        <ListboxOption as="template" v-for="language in languages"
                                                            :key="language.key" :value="language"
                                                            v-slot="{ active, selected }">
                                                            <li
                                                                :class="[active ? 'bg-gray-800 text-white' : 'text-gray-900', 'relative cursor-default select-none py-2 pl-3 pr-9']">
                                                                <span
                                                                    :class="[selected ? 'font-semibold' : 'font-normal', 'block truncate']">{{
                                                                        language.value }}</span>
                                                                <span v-if="selected"
                                                                    :class="[active ? 'text-white' : 'text-gray-500', 'absolute inset-y-0 right-0 flex items-center pr-4']">
                                                                    <CheckIcon class="h-5 w-5" aria-hidden="true" />
                                                                </span>
                                                            </li>
                                                        </ListboxOption>
                                                    </ListboxOptions>
                                                </transition>
                                            </Listbox>
                                        </div>
                                    </div>
                                    <!-- <div class="relative">
                                        <div class="absolute inset-0 flex items-center" aria-hidden="true">
                                            <div class="w-full border-t border-gray-300"></div>
                                        </div>
                                        <div class="relative flex justify-center">
                                            <span class="bg-white px-2 text-sm text-gray-500">{{
                                                $t('settings_navigation.Theme') }}</span>
                                        </div>
                                    </div>
                                    <div class="pt-6 pb-10">
                                        <div class="relative items-stretch mt-2">
                                            <theme></theme>
                                        </div>
                                    </div> -->
                                    <div class="relative">
                                        <div class="absolute inset-0 flex items-center" aria-hidden="true">
                                            <div class="w-full border-t border-gray-300"></div>
                                        </div>
                                        <div class="relative flex justify-center">
                                            <span class="bg-white px-2 text-sm text-gray-500">{{
                                                $t('settings_navigation2.Colors') }}</span>
                                        </div>
                                    </div>
                                    <div class="pt-6">
                                        <color :initialColor="bgColor" @colorSelected="handleColorChange"></color>
                                    </div>
                                </div>
                            </div>
                        </div>
                    </div>
                </div>
            </div>
        </div>
    </div>
</template>

<script setup>
import { API_BASE_URL } from '@/main';
import { useRouter } from 'vue-router';

import { Listbox, ListboxButton, ListboxOption, ListboxOptions } from '@headlessui/vue'
import { CheckIcon, ChevronUpDownIcon } from '@heroicons/vue/20/solid'

// TODO: display the language name in the current selected language
const languages = [
    { key: 'french', value: 'Français 🇫🇷' },
    { key: 'american', value: 'American 🇺🇸' },
    { key: 'german', value: 'Deutsch 🇩🇪' },
    { key: 'russian', value: 'Русский 🇷🇺' },
    { key: 'spanish', value: 'Español 🇪🇸' },
    { key: 'chinese', value: '中文 🇨🇳' },
    { key: 'indian', value: 'हिन्दी 🇮🇳' },
];


let languageSelected = ref('');
let languageDisplayed = ref('');

// Variables to display a notification
let showNotification = ref(false);
let notificationTitle = ref('');
let notificationMessage = ref('');
let backgroundColor = ref('');
let timerId = ref(null);
let activeSection = ref('account'); // Default active section
let bgColor = ref(localStorage.getItem('bgColor') || '');
let userData = ref('');
let userEmailDescription = ref('');
let emailsLinked = ref('');
let newPassword = ref('');
let confirmPassword = ref('');
let isModalOpen = ref(false);
let isModalUserDescriptionOpen = ref(false);
let isUnlinkModalOpen = ref(false);
let isModalAddUserDescriptionOpen = ref(false);
let emailSelected = ref('');
let userDescription = ref('');
const router = useRouter();
const intervalId = setInterval(checkAuthorizationCode, 1000);


onMounted(() => {
    document.addEventListener("keydown", handleKeyDown);
    fetchEmailLinked();
    fetchUserData();
    fetchUserLanguage();
    // TODO: fetch ONLY if the var bgColor is empty
    getBackgroundColor();
})

async function handleLanguageChange() {
    const newLanguageKey = languageSelected.value.key;
    const currentLanguage = localStorage.getItem('language');

    if (newLanguageKey === currentLanguage) {
        return;
    }
    localStorage.setItem('language', newLanguageKey);
    const storedLanguage = languages.find(lang => lang.key === newLanguageKey);
    languageDisplayed.value = storedLanguage.value;

    const requestOptions = {
        headers: { 'Content-Type': 'application/json' },
        method: "POST",
        body: JSON.stringify({ language: newLanguageKey })
    };

    try {
        const response = await fetchWithToken(`${API_BASE_URL}user/set_language/`, requestOptions);

        if ("error" in response) {
            // Show the pop-up
            backgroundColor = 'bg-red-300';
            notificationTitle.value = 'Error get language';
            notificationMessage.value = response.error;
            displayPopup();
        } else if (response.message == "Language updated successfully") {
            // Show the pop-up
            backgroundColor = 'bg-green-300';
            notificationTitle.value = 'Succès!';
            notificationMessage.value = 'Language updated successfully';
            displayPopup();
        }
    } catch (error) {
        // Show the pop-up
        backgroundColor = 'bg-red-300';
        notificationTitle.value = 'Error get language';
        notificationMessage.value = error.message;
        displayPopup();
    }
}

async function openUnLinkModal(email) {
    emailSelected.value = email;
    isUnlinkModalOpen.value = true;

    if (emailsLinked.value.length == 1) {
        // Show the pop-up
        backgroundColor = 'bg-red-300';
        notificationTitle.value = 'Impossibilité de supprimer l\'email principal';
        notificationMessage.value = 'Si vous souhaitez supprimer votre compte utilisez la section dédiée';
        displayPopup();
        closeUnlinkModal();
        return;
    }
}

async function unLinkAccount() {
    const requestOptions = {
        headers: {
            'Content-Type': 'application/json'
        },
        method: "POST",
        body: JSON.stringify({
            email: emailSelected.value
        })
    };

    try {
        const response = await fetchWithToken(`${API_BASE_URL}user/social_api/unlink/`, requestOptions);

        if ("error" in response) {
            // Show the pop-up
            backgroundColor = 'bg-red-300';
            notificationTitle.value = 'Erreur lors de la désassociation de l\'adresse e-mail';
            notificationMessage.value = response.error;
            displayPopup();
        } else if (response.message == "Email unlinked successfully!") {
            fetchEmailLinked();
            // Show the pop-up
            backgroundColor = 'bg-green-300';
            notificationTitle.value = 'Succès !';
            notificationMessage.value = 'Email désassocié de votre compte avec succès !';
            displayPopup();
        }
    } catch (error) {
        // Show the pop-up
        backgroundColor = 'bg-red-300';
        notificationTitle.value = 'Erreur lors de la désassociation de l\'adresse e-mail';
        notificationMessage.value = error.message;
        displayPopup();
    }
    closeUnlinkModal();
}
function linkNewEmail() {
    const type_api = sessionStorage.getItem("type_api");

    if (type_api == "google") {
        caches.keys().then((keyList) => Promise.all(keyList.map((key) => caches.delete(key))))
        window.location.replace(`${API_BASE_URL}google/auth_url_link_email/`);
    } else if (type_api == "microsoft") {
        window.location.replace(`${API_BASE_URL}microsoft/auth_url_link_email/`);
    }
}
function authorize_google() {
    saveVariables("google");
    isModalAddUserDescriptionOpen.value = true;
}
function authorize_microsoft() {
    saveVariables("microsoft");
    isModalAddUserDescriptionOpen.value = true;
}
function saveVariables(type_api) {
    sessionStorage.setItem("type_api", type_api);
    sessionStorage.setItem("userDescription", userEmailDescription.value);
}
function checkAuthorizationCode() {
    const urlParams = new URLSearchParams(window.location.search);
    const authorizationCode = urlParams.get('code');

    if (authorizationCode) {
        clearInterval(intervalId);
        linkEmail(authorizationCode);
    }
}
async function linkEmail(authorizationCode) {
    const requestOptions = {
        method: 'POST',
        headers: {
            'Content-Type': 'application/json'
        },
        body: JSON.stringify({
            code: authorizationCode,
            type_api: sessionStorage.getItem("type_api"),
            user_description: sessionStorage.getItem("userDescription")
        })
    };
    const response = await fetchWithToken(`${API_BASE_URL}user/social_api/link/`, requestOptions);

    if (response.message == "Email linked to account successfully!") {
        fetchEmailLinked();
        // Show the pop-up
        backgroundColor.value = 'bg-green-300';
        notificationTitle.value = 'Succès !';
        notificationMessage.value = 'Votre email a été lié à votre compte';
        displayPopup();
    } else {
        // Show the pop-up
        backgroundColor.value = 'bg-red-300';
        notificationTitle.value = 'Échec de liaison d\'email';
        notificationMessage.value = response.error;
        displayPopup();
    }
    sessionStorage.clear();
    // Remove '?code' and '?state' from url
    var currentUrl = window.location.href;
    var modifiedUrl = currentUrl.replace(/(\?)code=.*(&|$)/, '?').replace(/(\?)state=.*(&|$)/, '?');
    window.history.replaceState({}, document.title, modifiedUrl);
}

async function fetchEmailLinked() {
    const requestOptions = {
        headers: {
            'Content-Type': 'application/json'
        }
    };

    try {
        const response = await fetchWithToken(`${API_BASE_URL}user/emails_linked/`, requestOptions);

        if ("error" in response) {
            // Show the pop-up
            backgroundColor = 'bg-red-300';
            notificationTitle = 'Erreur récupération des emails liés';
            notificationMessage = response.error;
            displayPopup();
        } else {
            emailsLinked.value = response;
        }
    } catch (error) {
        // Show the pop-up
        backgroundColor = 'bg-red-300';
        notificationTitle = 'Erreur récupération des emails liés';
        notificationMessage = error.message;
        displayPopup();
    }
}
function openModal() {
    const isChecked = document.querySelector('input[name="choice"]:checked');

    if (isChecked) {
        isModalOpen.value = true;
    } else {
        // Show the pop-up
        backgroundColor = 'bg-red-300';
        notificationTitle = 'Confirmation nécessaire';
        notificationMessage = 'Cochez la case pour approuver la suppression';
        displayPopup();
    }
}
function closeAddUserDescriptionModal() {
    isModalAddUserDescriptionOpen.value = false;
}
function closeUnlinkModal() {
    isUnlinkModalOpen.value = false;
}
function closeUserDescriptionModal() {
    isModalUserDescriptionOpen.value = false;
}
async function openUserDescriptionModal(email) {
    emailSelected.value = email;

    const requestOptions = {
        method: 'POST',
        headers: {
            'Content-Type': 'application/json'
        },
        body: JSON.stringify({
            "email": email
        })
    };

    const response = await fetchWithToken(`${API_BASE_URL}user/social_api/get_user_description/`, requestOptions);

    if (response.data || !response.data.trim()) {
        isModalUserDescriptionOpen.value = true;
        userDescription.value = response.data;
    } else {
        backgroundColor.value = 'bg-red-300';
        notificationTitle.value = "Erreur récupération description";
        notificationMessage.value = response.error;
        displayPopup();
    }
}
async function updateUserDescription() {
    const requestOptions = {
        method: 'POST',
        headers: {
            'Content-Type': 'application/json'
        },
        body: JSON.stringify({
            "email": emailSelected.value,
            "user_description": userDescription.value.trim() ? userDescription.value.trim() : ""
        })
    };

    const response = await fetchWithToken(`${API_BASE_URL}user/social_api/update_user_description/`, requestOptions)

    if (response.message == "User description updated") {
        backgroundColor = 'bg-green-300';
        notificationTitle.value = "Succès !";
        notificationMessage.value = "Description email mise à jour";
        displayPopup();
    } else {
        backgroundColor = 'bg-red-300';
        notificationTitle.value = "Erreur mise à jour description";
        notificationMessage.value = response.error;
        displayPopup();
    }
    closeUserDescriptionModal();
}

function closeModal() {
    isModalOpen.value = false;
    document.querySelector('input[name="choice"]').checked = false;
}
function dismissPopup() {
    showNotification.value = false;
    // Cancel the timer
    clearTimeout(timerId.value);
}
function displayPopup() {
    showNotification.value = true;

    timerId.value = setTimeout(() => {
        dismissPopup();
    }, 4000);
}

function handleKeyDown(event) {
    if (event.key === 'Tab' && !isModalOpen.value) {
        event.preventDefault();
        switchActiveSection();
    } else if (event.key === 'Escape') {
        if (isModalOpen.value) {
            closeModal();
        } else if (isModalUserDescriptionOpen.value) {
            closeUserDescriptionModal();
        } else if (isUnlinkModalOpen.value) {
            closeUnlinkModal();
        } else if (isModalAddUserDescriptionOpen.value) {
            closeAddUserDescriptionModal();
        }
    } else if (event.key === 'Enter') {
        if (isModalUserDescriptionOpen.value) {
            updateUserDescription();
        } else if (isModalAddUserDescriptionOpen.value) {
            linkNewEmail();
        }
    }
}

function switchActiveSection() {
    const nextSection = {
        'account': 'preferences',
        'preferences': 'subscription',
        'subscription': 'data',
        'data': 'account'
    }

    setActiveSection(nextSection[activeSection.value]);
}

function setActiveSection(section) {
    if (section == 'account') {
        // Update the username in case it has been modified
        fetchUserData();
    }
    activeSection.value = section;
}

async function handleColorChange(newColor) {

    // this is directly linked to the ref bgColor in Vue template
    bgColor.value = newColor;

    const data = {
        bg_color: newColor
    };

    const apiUrl = `${API_BASE_URL}user/preferences/set_bg_color/`;

    const requestOptions = {
        method: 'POST',
        headers: {
            'Content-Type': 'application/json'
        },
        body: JSON.stringify(data)
    };

    try {
        const response = await fetchWithToken(apiUrl, requestOptions);

        if (response.bg_color) {
            localStorage.setItem('bgColor', newColor);
        }
    } catch (error) {
        console.error("Error updating background", error);
    }
}
async function fetchUserLanguage() {
    const storedLanguageKey = localStorage.getItem('language');

    if (storedLanguageKey) {
        const storedLanguage = languages.find(lang => lang.key === storedLanguageKey);
        if (storedLanguage) {
            languageSelected.value = storedLanguage;
            languageDisplayed.value = storedLanguage.value;
        }
    } else {
        const requestOptions = {
            headers: {
                'Content-Type': 'application/json'
            },
            method: "GET"
        };

        try {
            const response = await fetchWithToken(`${API_BASE_URL}user/language/`, requestOptions);

            if ("error" in response) {
                // Show the pop-up
                backgroundColor = 'bg-red-300';
                notificationTitle.value = 'Error get language';
                notificationMessage.value = response.error;
                displayPopup();
            } else if (response.language) {
                languageSelected.value = response.language;
            }
        } catch (error) {
            // Show the pop-up
            backgroundColor = 'bg-red-300';
            notificationTitle.value = 'Error get language';
            notificationMessage.value = error.message;
            displayPopup();
        }
    }
}

async function fetchUserData() {
    const requestOptions = {
        headers: {
            'Content-Type': 'application/json'
        }
    };

    try {
        const data = await fetchWithToken(`${API_BASE_URL}user/preferences/username/`, requestOptions);
        userData.value = data.username;
    } catch (error) {
        // Show the pop-up
        backgroundColor = 'bg-red-300';
        notificationTitle = 'Erreur récupération de votre identifiant';
        notificationMessage = error;
        displayPopup();
    }
}

async function getUsername() {

    const requestOptions = {
        headers: {
            'Content-Type': 'application/json'
        }
    }

    try {
        const data = await fetchWithToken(`${API_BASE_URL}user/preferences/username/`, requestOptions);
        return data.username;
    }
    catch (error) {
        console.error(error);
        // Show the pop-up
        backgroundColor = 'bg-red-300';
        notificationTitle = 'Erreur récupération nom d\'utilisateur';
        notificationMessage = error;
        displayPopup();
        return;
    }
}
async function handleSubmit() {

    const requestOptions = {
        method: 'GET',
        headers: {
            'Content-Type': 'application/json'
        }
    };

    try {
        var response = await fetchWithToken(`${API_BASE_URL}check_username/`, requestOptions);
    }
    catch (error) {
        console.log("An error occured while checking the username", error);
        // Show the pop-up
        backgroundColor = 'bg-red-300';
        notificationTitle = 'Erreur vérification nom d\'utilisateur';
        notificationMessage = error;
        displayPopup();
        return;
    }


    let resultUpdateUsername;

    if (response.available == false) {
        // Show the pop-up
        backgroundColor = 'bg-red-300';
        notificationTitle = 'Nom d\'utilisateur déjà existant';
        notificationMessage = 'Veuillez choisir un autre nom';
        displayPopup();
        return;
    }
    else {
        try {
            let currentUsername = await getUsername();

            if (userData.value != currentUsername) {
                resultUpdateUsername = await updateUsername();
            }
        } catch (error) {
            console.error("Error occurre while retrieving data about username", error);
            // Show the pop-up
            backgroundColor = 'bg-red-300';
            notificationTitle = 'Erreur lors d\'une vérification du nom d\'utilisateur';
            notificationMessage = error;
            displayPopup();
        }
    }



    // Check if passwords are provided and match
    if (newPassword.value && newPassword.value == confirmPassword.value) {
        var resultUpdatePwd = await updatePassword();
    }

    // Handle all cases with pop-ups
    if (resultUpdateUsername) {

        if (resultUpdateUsername == 'Username updated successfully' && resultUpdatePwd == 'Password updated successfully') {
            // Show the pop-up
            backgroundColor = 'bg-green-300';
            notificationTitle = 'Succès !';
            notificationMessage = 'Votre identifiant et mot de passe ont été modifiés';
            displayPopup();
        }
        else if (!resultUpdatePwd) {

            if (resultUpdateUsername == 'Username updated successfully') {
                // Show the pop-up
                backgroundColor = 'bg-green-300';
                notificationTitle = 'Succès !';
                notificationMessage = 'Votre identifiant a bien été mis à jour';
                displayPopup();
            }
            else {
                // Show the pop-up
                backgroundColor = 'bg-green-300';
                notificationTitle = 'Erreur mise à jour identifiant';
                notificationMessage = resultUpdateUsername;
                displayPopup();
            }
        }
    }
    else if (resultUpdatePwd) {

        if (resultUpdatePwd == 'Password updated successfully') {
            // Show the pop-up
            backgroundColor = 'bg-green-300';
            notificationTitle = 'Succès !';
            notificationMessage = 'Votre mot de passe a bien été modifié';
            displayPopup();
        }
        else {
            // Show the pop-up
            backgroundColor = 'bg-red-300';
            notificationTitle = 'Erreur mise à jour mot de passe';
            notificationMessage = resultUpdatePwd;
            displayPopup();
        }
    }
}
async function updatePassword() {

    const requestOptions = {
        method: 'POST',
        headers: {
            'Content-Type': 'application/json'
        },
        body: JSON.stringify({ password: newPassword.value })
    };

    try {
        const data = await fetchWithToken(`${API_BASE_URL}user/preferences/update-password/`, requestOptions);

        return 'Password updated successfully';
    } catch (error) {
        return error;
    }
}
async function updateUsername() {

    const requestOptions = {
        method: 'POST',
        headers: {
            'Content-Type': 'application/json'
        },
        body: JSON.stringify({ username: userData.value })
    };

    try {
        const data = await fetchWithToken(`${API_BASE_URL}user/preferences/update-username/`, requestOptions);

        return 'Username updated successfully';
    } catch (error) {
        return error;
    }
}
async function deleteAccount() {

    try {
        const access_token = localStorage.getItem('access_token');
        const url = `${API_BASE_URL}api/delete_account/`;

        const requestOptions = {
            method: 'DELETE',
            headers: {
                'Authorization': `Bearer ${access_token}`
            }
        };

        const responseData = await fetchWithToken(url, requestOptions);

        // Check the response data for success or failure
        if (responseData && responseData.message === 'User successfully deleted') {
            localStorage.clear();
            closeModal();
            // Show the pop-up
            backgroundColor = 'bg-green-300';
            notificationTitle = 'Redirection en cours...';
            notificationMessage = 'Votre compte a bien été supprimé';
            displayPopup();

            setTimeout(() => {
                // Redirect login page
                router.push({ name: 'login' })
            }, 4000);

        } else {
            // Show the pop-up
            backgroundColor = 'bg-red-300';
            notificationTitle = 'Erreur suppresion de votre compte';
            notificationMessage = responseData.error;
            displayPopup();
        }
    } catch (error) {
        // Show the pop-up
        backgroundColor = 'bg-red-300';
        notificationTitle = 'Erreur suppresion de votre compte';
        notificationMessage = error;
        displayPopup();
    }
}
</script>

<script>
import '@fortawesome/fontawesome-free/css/all.css';
import ShowNotification from '../components/ShowNotification.vue';
import { fetchWithToken, getBackgroundColor } from '../router/index.js';
import { ref, onMounted } from 'vue';
import Navbar from '../components/AppNavbar7.vue';
import Navbar2 from '../components/AppNavbar8.vue';
import Theme from '../components/SettingsTheme.vue';
import Color from '../components/SettingsColor.vue';
import { XMarkIcon } from '@heroicons/vue/24/outline'
import Subscription from '../components/SettingsSubscription.vue'
import {
    AdjustmentsVerticalIcon,
    UserIcon,
    EnvelopeIcon,
    KeyIcon,
    CreditCardIcon,
    CircleStackIcon
} from '@heroicons/vue/24/outline'


export default {
    components: {
        Navbar,
        Navbar2,
        Theme,
        Color,
        Subscription,
        XMarkIcon,
        AdjustmentsVerticalIcon,
        UserIcon,
        EnvelopeIcon,
        KeyIcon,
        CreditCardIcon,
        CircleStackIcon
    },
    data() {
        return {
            showPassword: false,
            showConfirmPassword: false
        };
    },
    methods: {
        togglePasswordVisibility(event) {
            event.preventDefault();
            this.showPassword = !this.showPassword;
        },
        toggleConfirmPasswordVisibility() {
            this.showConfirmPassword = !this.showConfirmPassword;
        }
    }
}
</script><|MERGE_RESOLUTION|>--- conflicted
+++ resolved
@@ -268,54 +268,10 @@
                         </div>
                     </main>
                     <div v-if="activeSection === 'account'"
-<<<<<<< HEAD
-                        class="flex-1 rounded-xl bg-white lg:mt-4 ring-1 shadow-sm hover:shadow-lg ring-black ring-opacity-5 section">
-                        <div class="flex px-6 py-6 shadow-sm border-b border-gray-200 bg-gray-50 rounded-t-2xl">
-                            <h1 class="text-2xl" style="font-family: 'Poppins', sans-serif; font-weight: 500;">{{
-                                $t('settings_navigation.account') }}
-                            </h1>
-                        </div>
-                        <div class="float-right mt-[-70px] mr-[10px]">
-                            <user-icon class="w-6 h-6 text-gray-500" />
-                        </div>
-=======
                         class="flex-1 h-full ring-1 shadow-sm ring-black ring-opacity-5">
->>>>>>> 7cd90c78
                         <!-- TO DO : CENTER -->
                         <div class="mx-auto max-w-7xl px-4 sm:px-6 lg:px-8 h-full flex items-center justify-center">
                             <!-- We've used 3xl here, but feel free to try other max-widths based on your needs -->
-<<<<<<< HEAD
-                            <div class="flex justify-center gap-20 px-10">
-                                <div class="flex-col flex-grow">
-                                    <div class="relative">
-                                        <div class="absolute inset-0 flex items-center" aria-hidden="true">
-                                            <div class="w-full border-t border-gray-300"></div>
-                                        </div>
-                                        <div class="relative flex justify-center">
-                                            <span class="bg-white px-2 text-sm text-gray-500">{{
-                                                $t('settings_navigation.Profil_change') }}</span>
-                                        </div>
-                                    </div>
-                                    <div class="pt-6 pb-10">
-                                        <div class="flex space-x-1 items-center">
-                                            <envelope-icon class="w-4 h-4" />
-                                            <label class="block text-sm font-medium leading-6 text-gray-900">{{
-                                                $t('settings_navigation.Id') }}</label>
-                                        </div>
-                                        <div class="relative items-stretch mt-2">
-                                            <input v-model="userData" type="text" name="username" id="username"
-                                                autocomplete="username"
-                                                class="block w-full rounded-md border-0 pl-3 py-1.5 text-gray-900 shadow-sm ring-1 ring-inset ring-gray-300 placeholder:text-gray-400 focus:ring-2 focus:ring-inset focus:ring-gray-800 sm:text-sm sm:leading-6">
-                                        </div>
-                                        <div class="pt-4">
-                                            <div class="grid grid-cols-2 gap-6">
-                                                <div class="flex flex-col">
-                                                    <div class="flex space-x-1 items-center">
-                                                        <key-icon class="w-4 h-4" />
-                                                        <label
-                                                            class="block text-sm font-medium leading-6 text-gray-900">{{
-                                                                $t('settings_navigation.Password_change') }}</label>
-=======
                             <div class="flex flex-col">
                                 <div class="px-5 pb-12">
                                     <h1 class="text-2xl" style="font-family: 'Poppins', sans-serif; font-weight: 500;">{{ $t('settings_navigation.account') }}
@@ -381,7 +337,6 @@
                                                                 </button>
                                                             </div>
                                                         </div>
->>>>>>> 7cd90c78
                                                     </div>
                                                     <div class="flex flex-col">
                                                         <div class="flex space-x-1 items-center">
@@ -417,40 +372,6 @@
                                                         </div>
                                                     </div>
                                                 </div>
-<<<<<<< HEAD
-                                                <div class="flex flex-col">
-                                                    <div class="flex space-x-1 items-center">
-                                                        <key-icon class="w-4 h-4" />
-                                                        <label
-                                                            class="block text-sm font-medium leading-6 text-gray-900">{{
-                                                                $t('settings_navigation.Confirmer') }}</label>
-                                                    </div>
-                                                    <div class="relative items-stretch mt-2 flex">
-                                                        <input v-if="!showConfirmPassword" type="password"
-                                                            class="flex-1 rounded-l-md border-0 pl-3 py-1.5 text-gray-900 shadow-sm ring-1 ring-inset ring-gray-300 placeholder:text-gray-400 focus:ring-2 focus:ring-inset focus:ring-gray-800 sm:text-sm sm:leading-6"
-                                                            v-model="confirmPassword" />
-                                                        <input v-else type="text"
-                                                            class="flex-1 rounded-l-md border-0 pl-3 py-1.5 text-gray-900 shadow-sm ring-1 ring-inset ring-gray-300 placeholder:text-gray-400 focus:ring-2 focus:ring-inset focus:ring-gray-800 sm:text-sm sm:leading-6"
-                                                            v-model="confirmPassword" />
-                                                        <button @click="toggleConfirmPasswordVisibility"
-                                                            class="p-2 bg-gray-50 rounded-r-md ring-l-none ring-1 ring-inset ring-gray-300">
-                                                            <svg v-if="!showConfirmPassword"
-                                                                xmlns="http://www.w3.org/2000/svg" fill="none"
-                                                                viewBox="0 0 24 24" stroke-width="1.5"
-                                                                stroke="currentColor" class="w-6 h-6">
-                                                                <path stroke-linecap="round" stroke-linejoin="round"
-                                                                    d="M2.036 12.322a1.012 1.012 0 0 1 0-.639C3.423 7.51 7.36 4.5 12 4.5c4.638 0 8.573 3.007 9.963 7.178.07.207.07.431 0 .639C20.577 16.49 16.64 19.5 12 19.5c-4.638 0-8.573-3.007-9.963-7.178Z" />
-                                                                <path stroke-linecap="round" stroke-linejoin="round"
-                                                                    d="M15 12a3 3 0 1 1-6 0 3 3 0 0 1 6 0Z" />
-                                                            </svg>
-                                                            <svg v-else xmlns="http://www.w3.org/2000/svg" fill="none"
-                                                                viewBox="0 0 24 24" stroke-width="1.5"
-                                                                stroke="currentColor" class="w-6 h-6">
-                                                                <path stroke-linecap="round" stroke-linejoin="round"
-                                                                    d="M3.98 8.223A10.477 10.477 0 0 0 1.934 12C3.226 16.338 7.244 19.5 12 19.5c.993 0 1.953-.138 2.863-.395M6.228 6.228A10.451 10.451 0 0 1 12 4.5c4.756 0 8.773 3.162 10.065 7.498a10.522 10.522 0 0 1-4.293 5.774M6.228 6.228 3 3m3.228 3.228 3.65 3.65m7.894 7.894L21 21m-3.228-3.228-3.65-3.65m0 0a3 3 0 1 0-4.243-4.243m4.242 4.242L9.88 9.88" />
-                                                            </svg>
-                                                        </button>
-=======
                                             </div>
                                             <div class="flex justify-end pt-4">
                                                 <button @click="handleSubmit"
@@ -536,17 +457,10 @@
                                                                 </li>
                                                             </ul>
                                                         </div>
->>>>>>> 7cd90c78
                                                     </div>
                                                 </div>
                                             </div>
                                         </div>
-<<<<<<< HEAD
-                                        <div class="flex justify-end pt-4">
-                                            <button @click="handleSubmit"
-                                                class="rounded-md bg-gray-800 px-3 py-2 text-sm font-semibold text-white shadow-sm hover:bg-black focus-visible:outline focus-visible:outline-2 focus-visible:outline-offset-2 focus-visible:outline-gray-600">{{
-                                                    $t('settings_navigation.modifier') }}</button>
-=======
                                         <div class="flex flex-row justify-between">
                                             <div class="pt-4">
                                                 <div class="relative items-stretch mt-2 flex justify-center items-center">
@@ -588,7 +502,6 @@
                                                     </button>
                                                 </div>
                                             </div>
->>>>>>> 7cd90c78
                                         </div>
                                     </div>
                                 </div>
@@ -598,12 +511,7 @@
                                             <div class="w-full border-t border-gray-300"></div>
                                         </div>
                                         <div class="relative flex justify-center">
-<<<<<<< HEAD
-                                            <span class="bg-white px-2 text-sm text-gray-500">{{
-                                                $t('settings_navigation3.email link') }}</span>
-=======
                                             <span class="bg-white px-2 text-sm text-gray-500">{{ $t('settings_navigation.Delete') }}</span>
->>>>>>> 7cd90c78
                                         </div>
                                     </div>
                                     <div class="pt-6">
@@ -625,64 +533,6 @@
 
                                                 {{ $t('settings_navigation.supprimer') }}</button>
                                         </div>
-<<<<<<< HEAD
-                                        <div class="py-4">
-                                            <div class="relative items-stretch mt-2 flex justify-center items-center">
-                                                <button type="button"
-                                                    class="inline-flex items-center gap-x-2 rounded-md bg-gray-700 px-3 py-2.5 text-sm font-semibold text-white shadow-sm hover:bg-gray-600 focus-visible:outline focus-visible:outline-2 focus-visible:outline-offset-2 focus-visible:outline-indigo-600"
-                                                    @click="authorize_google">
-                                                    <svg class="-ml-0.5 h-5 w-5" aria-hidden="true" viewBox="0 0 24 24"
-                                                        xmlns="http://www.w3.org/2000/svg" fill="currentColor">
-                                                        <path
-                                                            d="M23.4392061,12.2245191 C23.4392061,11.2412519 23.3594198,10.5237252 23.1867481,9.77963359 L11.9587786,9.77963359 L11.9587786,14.2176183 L18.5493435,14.2176183 C18.4165191,15.3205191 17.6989924,16.9814656 16.104458,18.0975573 L16.0821069,18.2461374 L19.6321832,20.9963359 L19.8781374,21.0208855 C22.1369771,18.9347176 23.4392061,15.8652824 23.4392061,12.2245191"
-                                                            id="Shape" fill="#4285F4"></path>
-                                                        <path
-                                                            d="M11.9587786,23.9175573 C15.1876031,23.9175573 17.898229,22.8545038 19.8781374,21.0208855 L16.104458,18.0975573 C15.094626,18.8018015 13.7392672,19.2934351 11.9587786,19.2934351 C8.79636641,19.2934351 6.11230534,17.2073588 5.15551145,14.3239695 L5.01526718,14.3358779 L1.32384733,17.1927023 L1.27557252,17.3269008 C3.24210687,21.2334046 7.28152672,23.9175573 11.9587786,23.9175573"
-                                                            id="Shape" fill="#34A853"></path>
-                                                        <path
-                                                            d="M5.15551145,14.3239695 C4.90305344,13.5798779 4.75694656,12.7825649 4.75694656,11.9587786 C4.75694656,11.1349008 4.90305344,10.3376794 5.14222901,9.59358779 L5.13554198,9.4351145 L1.3978626,6.53239695 L1.27557252,6.59056489 C0.465068702,8.21166412 0,10.0320916 0,11.9587786 C0,13.8854656 0.465068702,15.7058015 1.27557252,17.3269008 L5.15551145,14.3239695"
-                                                            id="Shape" fill="#FBBC05"></path>
-                                                        <path
-                                                            d="M11.9587786,4.62403053 C14.2043359,4.62403053 15.719084,5.59401527 16.5828092,6.40461069 L19.9578321,3.10928244 C17.8850382,1.18259542 15.1876031,0 11.9587786,0 C7.28152672,0 3.24210687,2.68406107 1.27557252,6.59056489 L5.14222901,9.59358779 C6.11230534,6.71019847 8.79636641,4.62403053 11.9587786,4.62403053"
-                                                            id="Shape" fill="#EB4335"></path>
-                                                    </svg>
-                                                    {{ $t('settings_navigation3.Google') }}
-                                                </button>
-                                            </div>
-                                        </div>
-                                    </div>
-                                </div>
-                            </div>
-                            <div class="mx-auto max-w-lg pt-6">
-                                <div class="relative">
-                                    <div class="absolute inset-0 flex items-center" aria-hidden="true">
-                                        <div class="w-full border-t border-gray-300"></div>
-                                    </div>
-                                    <div class="relative flex justify-center">
-                                        <span class="bg-white px-2 text-sm text-gray-500">{{
-                                            $t('settings_navigation.Delete') }}</span>
-                                    </div>
-                                </div>
-                                <div class="pt-6">
-                                    <div class="flex space-x-1 items-center justify-between">
-                                        <div class="flex items-center gap-2">
-                                            <input type="radio"
-                                                class="form-radio text-red-600 border-red-400 focus:border-red-500 focus:ring-red-200 h-5 w-5"
-                                                name="choice">
-                                            <label for="push-everything" class="block text-sm font-medium leading-6">
-                                                {{ $t('settings_navigation.Confirmer_supp') }}</label>
-                                        </div>
-                                        <button @click="openModal" type="submit"
-                                            class="inline-flex w-full justify-cente items-center gap-x-1 rounded-md bg-red-600 px-3 py-2 text-sm font-semibold text-white shadow-sm hover:bg-red-700 sm:w-auto">
-                                            <svg xmlns="http://www.w3.org/2000/svg" fill="none" viewBox="0 0 24 24"
-                                                stroke-width="1.5" stroke="currentColor" class="w-6 h-6">
-                                                <path stroke-linecap="round" stroke-linejoin="round"
-                                                    d="m14.74 9-.346 9m-4.788 0L9.26 9m9.968-3.21c.342.052.682.107 1.022.166m-1.022-.165L18.16 19.673a2.25 2.25 0 0 1-2.244 2.077H8.084a2.25 2.25 0 0 1-2.244-2.077L4.772 5.79m14.456 0a48.108 48.108 0 0 0-3.478-.397m-12 .562c.34-.059.68-.114 1.022-.165m0 0a48.11 48.11 0 0 1 3.478-.397m7.5 0v-.916c0-1.18-.91-2.164-2.09-2.201a51.964 51.964 0 0 0-3.32 0c-1.18.037-2.09 1.022-2.09 2.201v.916m7.5 0a48.667 48.667 0 0 0-7.5 0" />
-                                            </svg>
-
-                                            {{ $t('settings_navigation.supprimer') }}</button>
-=======
->>>>>>> 7cd90c78
                                     </div>
                                 </div>
                             </div>
