<template>
    <ShowNotification :showNotification="showNotification" :notificationTitle="notificationTitle"
        :notificationMessage="notificationMessage" :backgroundColor="backgroundColor" @dismiss-popup="dismissPopup" />
    <!--
    <div class="pb-1 lg:pl-20 bg-gray-100">
        <div class="grid grid-cols-8 gap-6 h-72 items-center divide-x-8 divide-indigo-900 bg-blue-400">
            <div class="col-span-3 h-full bg-red-500">
                    
                    <div class="flex">
                        <div class="flex-shrink-0 self-center">
                            <span class="inline-flex h-14 w-14 items-center justify-center rounded-full bg-indigo-800">
                                <span class="text-lg font-medium leading-none text-white">AO</span>
                            </span>
                        </div>
                        <div>
                            <p class="mt-1" id="animated-text" ref="animatedText"></p>
                        </div>
                    </div>
                </div>
            <div class="col-span-5 h-full bg-red-500">
                <p>Test</p>
            </div>
        </div>
    </div>-->
    <!-- Modal for Account Deletion -->
    <transition name="modal-fade">
        <div @click.self="closeModal"
            class="fixed z-50 top-0 left-0 w-full h-full bg-black bg-opacity-50 flex items-center justify-center"
            v-if="isModalOpen">
            <div class="bg-white rounded-lg relative w-[450px]">
                <div class="absolute right-0 top-0 hidden pr-4 pt-4 sm:block p-8">
                    <button @click="closeModal" type="button"
                        class="rounded-md text-gray-400 hover:text-gray-500 focus:outline-none focus:ring-2 focus:ring-gray-500 focus:ring-offset-2">
                        <span class="sr-only">Close</span>
                        <XMarkIcon class="h-6 w-6" aria-hidden="true" />
                    </button>
                </div>
                <div class="flex items-center w-full h-16 bg-gray-50 ring-1 ring-black ring-opacity-5 rounded-t-lg">
                    <div class="ml-8 flex items-center space-x-1">
                        <p class="block font-semibold leading-6 text-gray-900">{{ $t('settings_navigation.delete_account') }}
                        </p>
                    </div>
                </div>
                <div class="flex flex-col gap-4 px-8 py-6">
                    <div>
                        <label class="block text-sm font-medium leading-6 text-gray-900">
                            {{ $t('settings_navigation.confirmer_delete_account') }}
                        </label>
                    </div>
                    <div class="mt-2 sm:mt-2 sm:flex sm:flex-row justify-between">
                        <button type="button"
                            class="ml-auto rounded-md bg-gray-800 px-3 py-2 text-sm font-semibold text-white shadow-sm hover:bg-black focus-visible:outline focus-visible:outline-2 focus-visible:outline-offset-2"
                            @click="closeModal">{{ $t('Global action.cancel') }}</button>
                        <div class="flex-grow"></div> <!-- Flexible spacer -->
                        <button type="button"
                            class="inline-flex w-full justify-cente items-center gap-x-1 rounded-md bg-red-600 px-3 py-2 text-sm font-semibold text-white shadow-sm hover:bg-red-700 sm:w-auto"
                            @click="deleteAccount">
                            <svg xmlns="http://www.w3.org/2000/svg" fill="none" viewBox="0 0 24 24" stroke-width="1.5"
                                stroke="currentColor" class="w-6 h-6">
                                <path stroke-linecap="round" stroke-linejoin="round"
                                    d="m14.74 9-.346 9m-4.788 0L9.26 9m9.968-3.21c.342.052.682.107 1.022.166m-1.022-.165L18.16 19.673a2.25 2.25 0 0 1-2.244 2.077H8.084a2.25 2.25 0 0 1-2.244-2.077L4.772 5.79m14.456 0a48.108 48.108 0 0 0-3.478-.397m-12 .562c.34-.059.68-.114 1.022-.165m0 0a48.11 48.11 0 0 1 3.478-.397m7.5 0v-.916c0-1.18-.91-2.164-2.09-2.201a51.964 51.964 0 0 0-3.32 0c-1.18.037-2.09 1.022-2.09 2.201v.916m7.5 0a48.667 48.667 0 0 0-7.5 0" />
                            </svg>
                            {{ $t('settings_navigation.delete_account') }}
                        </button>
                    </div>
                </div>
            </div>
        </div>
    </transition>

    <!-- Modal for Unlink Email -->
    <transition name="modal-fade">
        <div @click.self="closeUnlinkModal"
            class="fixed z-50 top-0 left-0 w-full h-full bg-black bg-opacity-50 flex items-center justify-center"
            v-if="isUnlinkModalOpen">
            <div class="bg-white rounded-lg relative w-[450px]">
                <div class="absolute right-0 top-0 hidden pr-4 pt-4 sm:block p-8">
                    <button @click="closeUnlinkModal" type="button"
                        class="rounded-md text-gray-400 hover:text-gray-500 focus:outline-none focus:ring-2 focus:ring-gray-500 focus:ring-offset-2">
                        <span class="sr-only">Close</span>
                        <XMarkIcon class="h-6 w-6" aria-hidden="true" />
                    </button>
                </div>
                <div class="flex items-center w-full h-16 bg-gray-50 ring-1 ring-black ring-opacity-5 rounded-t-lg">
                    <div class="ml-8 flex items-center space-x-1">
                        <p class="block font-semibold leading-6 text-gray-900">{{ $t('settings_navigation2.unlink_my_email') }}
                        </p>
                    </div>
                </div>
                <div class="flex flex-col gap-4 px-8 py-6">
                    <div>
                        <label class="block text-sm font-medium leading-6 text-gray-900">
                            {{ $t('settings_navigation2.this_feature_is_under_test') }}
                        </label>
                    </div>
                    <div class="mt-2 sm:mt-2 sm:flex sm:flex-row">
                        <button type="button"
                            class="inline-flex w-full rounded-md bg-gray-800 px-3 py-2 text-sm font-semibold text-white shadow-sm hover:bg-black sm:w-auto"
                            @click="closeUnlinkModal">{{ $t('Global action.cancel') }}</button>
                        <div class="flex-grow"></div>
                        <button type="button"
                            class="inline-flex w-full justify-cente items-center gap-x-1 rounded-md bg-red-600 px-3 py-2 text-sm font-semibold text-white shadow-sm hover:bg-red-700 sm:w-auto"
                            @click="unLinkAccount">
                            <svg xmlns="http://www.w3.org/2000/svg" fill="none" viewBox="0 0 24 24" stroke-width="1.5"
                                stroke="currentColor" class="w-6 h-6">
                                <path stroke-linecap="round" stroke-linejoin="round"
                                    d="m14.74 9-.346 9m-4.788 0L9.26 9m9.968-3.21c.342.052.682.107 1.022.166m-1.022-.165L18.16 19.673a2.25 2.25 0 0 1-2.244 2.077H8.084a2.25 2.25 0 0 1-2.244-2.077L4.772 5.79m14.456 0a48.108 48.108 0 0 0-3.478-.397m-12 .562c.34-.059.68-.114 1.022-.165m0 0a48.11 48.11 0 0 1 3.478-.397m7.5 0v-.916c0-1.18-.91-2.164-2.09-2.201a51.964 51.964 0 0 0-3.32 0c-1.18.037-2.09 1.022-2.09 2.201v.916m7.5 0a48.667 48.667 0 0 0-7.5 0" />
                            </svg>
                            {{ $t('settings_navigation2.unlink_my_email') }}
                        </button>
                    </div>
                </div>
            </div>
        </div>
    </transition>

    <!-- Modal for User Description update -->
    <transition name="modal-fade">
        <div @click.self="closeUserDescriptionModal"
            class="fixed z-50 top-0 left-0 w-full h-full bg-black bg-opacity-50 flex items-center justify-center"
            v-if="isModalUserDescriptionOpen">
            <div class="bg-white rounded-lg relative w-[450px]">
                <div class="absolute right-0 top-0 hidden pr-4 pt-4 sm:block p-8">
                    <button @click="closeUserDescriptionModal" type="button"
                        class="rounded-md text-gray-400 hover:text-gray-500 focus:outline-none focus:ring-2 focus:ring-gray-500 focus:ring-offset-2">
                        <span class="sr-only">Close</span>
                        <XMarkIcon class="h-6 w-6" aria-hidden="true" />
                    </button>
                </div>
                <div class="flex items-center w-full h-16 bg-gray-50 ring-1 ring-black ring-opacity-5 rounded-t-lg">
                    <div class="ml-8 flex items-center space-x-1">
                        <p class="block font-semibold leading-6 text-gray-900">{{ $t('settings_navigation3.update_my_description')
                            }}</p>
                    </div>
                </div>
                <div class="flex flex-col gap-4 px-8 py-6">
                    <div>
                        <div class="flex space-x-1 items-center">
                            <envelope-icon class="w-4 h-4" />
                            <label class="block text-sm font-medium leading-6 text-gray-900">{{ emailSelected }}</label>
                        </div>
                        <div class="relative items-stretch mt-2 pb-6">
                            <input v-model="userDescription" type="text"
                                placeholder="Résumez-vous pour aider l'assistant"
                                class="block w-full rounded-md border-0 pl-3 py-1.5 text-gray-900 shadow-sm ring-1 ring-inset ring-gray-300 placeholder:text-gray-400 focus:ring-2 focus:ring-inset focus:ring-gray-800 sm:text-sm sm:leading-6">
                        </div>
                    </div>
                    <div class="mt-2 sm:mt-2 sm:flex sm:flex-row">
                        <button type="button"
                            class="ml-auto rounded-md bg-gray-800 px-3 py-2 text-sm font-semibold text-white shadow-sm hover:bg-black focus-visible:outline focus-visible:outline-2 focus-visible:outline-offset-2"
                            @click="updateUserDescription">{{ $t('Global action.update') }}</button>
                    </div>
                </div>
            </div>
        </div>
    </transition>


    <!-- Modal for User Description add -->
    <transition name="modal-fade">
        <div @click.self="closeAddUserDescriptionModal"
            class="fixed z-50 top-0 left-0 w-full h-full bg-black bg-opacity-50 flex items-center justify-center"
            v-if="isModalAddUserDescriptionOpen">
            <div class="bg-white rounded-lg relative w-[450px]">
                <div class="absolute right-0 top-0 hidden pr-4 pt-4 sm:block p-8">
                    <button @click="closeAddUserDescriptionModal" type="button"
                        class="rounded-md text-gray-400 hover:text-gray-500 focus:outline-none focus:ring-2 focus:ring-gray-500 focus:ring-offset-2">
                        <span class="sr-only">Close</span>
                        <XMarkIcon class="h-6 w-6" aria-hidden="true" />
                    </button>
                </div>
                <div class="flex items-center w-full h-16 bg-gray-50 ring-1 ring-black ring-opacity-5 rounded-t-lg">
                    <div class="ml-8 flex items-center space-x-1">
                        <p class="block font-semibold leading-6 text-gray-900">{{ $t('settings_navigation3.Link_a_new_email_address')
                            }}</p>
                    </div>
                </div>
                <div class="flex flex-col gap-4 px-8 py-6">
                    <div>
                        <div class="flex space-x-1 items-center">
                            <envelope-icon class="w-4 h-4" />
                            <label class="block text-sm font-medium leading-6 text-gray-900">Description
                                (optionnelle)</label>
                        </div>
                        <div class="relative items-stretch mt-2 pb-6">
                            <input v-model="userDescription" type="text"
                                placeholder="Résumez-vous pour aider l'assistant"
                                class="block w-full rounded-md border-0 pl-3 py-1.5 text-gray-900 shadow-sm ring-1 ring-inset ring-gray-300 placeholder:text-gray-400 focus:ring-2 focus:ring-inset focus:ring-gray-800 sm:text-sm sm:leading-6">
                        </div>
                    </div>
                    <div class="mt-2 sm:mt-2 sm:flex sm:flex-row">
                        <button type="button"
                            class="ml-auto rounded-md bg-gray-800 px-3 py-2 text-sm font-semibold text-white shadow-sm hover:bg-black focus-visible:outline focus-visible:outline-2 focus-visible:outline-offset-2"
                            @click="linkNewEmail">{{ $t('settings_navigation3.link') }}</button>
                    </div>
                </div>
            </div>
        </div>
    </transition>

    <div class="flex flex-col justify-center items-center h-screen">
        <div class="flex h-full w-full">
            <div class="w-[90px] 2xl:w-[100px] bg-white ring-1 shadow-sm ring-black ring-opacity-5">
                <navbar></navbar>
            </div>
            <div class="flex-1 bg-white ring-1 ring-black ring-opacity-5">
                <div class="flex flex-col h-full">
                    <main class="bg-gray-50 ring-1 ring-black ring-opacity-5">
                        <div class="mx-auto max-w-7xl px-4 sm:px-6 lg:px-8">
                            <div class="flex items-center">
                                <div class="w-full flex items-center justify-center py-6 2xl:py-7">
                                    <div class="sm:hidden">
                                        <!-- <label for="tabs" class="sr-only">Select a tab</label>
                                        <-- Use an "onChange" listener to redirect the user to the selected tab URL. ->
                                        <select id="tabs" name="tabs"
                                            class="block w-full rounded-md border-gray-300 focus:border-indigo-500 focus:ring-indigo-500">
                                            <option>Ecole ESAIP</option>
                                            <option>Entrepreneuriat</option>
                                            <option selected>Administratif</option>
                                            <option>Autres</option>
                                        </select> -->
                                    </div>
                                    <div class="hidden sm:block w-full">
                                        <nav class="flex justify-center space-x-4 w-full" aria-label="Tabs">
                                            <!-- Current: "bg-gray-200 text-gray-800", Default: "text-gray-600 hover:text-gray-800" -->
                                            <div class="text-sm font-medium cursor-pointer"
                                                :class="['flex space-x-2 items-center rounded-md py-2', { 'bg-gray-500 bg-opacity-10 hover:text-gray-800 px-12': activeSection === 'account', 'hover:bg-gray-500 hover:bg-opacity-10 hover:text-gray-800 px-8': activeSection !== 'account' }]"
                                                @click="setActiveSection('account')">
                                                <user-icon class="w-4 h-4" />
                                                <a :class="{ 'text-gray-800': activeSection === 'account', 'text-gray-600': activeSection !== 'account' }"
                                                    class="text-sm font-medium">{{ $t('settings_navigation.my_account')
                                                    }}</a>
                                            </div>
                                            <div class="text-sm font-medium cursor-pointer"
                                                :class="['flex space-x-2 items-center rounded-md py-2', { 'bg-gray-500 bg-opacity-10 hover:text-gray-800 px-12': activeSection === 'preferences', 'hover:bg-gray-500 hover:bg-opacity-10 hover:text-gray-800 px-8': activeSection !== 'preferences' }]"
                                                @click="setActiveSection('preferences')">
                                                <adjustments-vertical-icon class="w-4 h-4" />
                                                <a
                                                    :class="{ 'text-gray-800': activeSection === 'preferences', 'text-gray-600': activeSection !== 'preferences' }">{{
                                                        $t('settings_navigation.Preferences') }}</a>
                                            </div>
                                            <div class="text-sm font-medium cursor-pointer"
                                                :class="['flex space-x-2 items-center rounded-md py-2', { 'bg-gray-500 bg-opacity-10 hover:text-gray-800 px-12': activeSection === 'subscription', 'hover:bg-gray-500 hover:bg-opacity-10 hover:text-gray-800 px-8': activeSection !== 'subscription' }]"
                                                @click="setActiveSection('subscription')">
                                                <credit-card-icon class="w-4 h-4" />
                                                <a :class="{ 'text-gray-800': activeSection === 'subscription', 'text-gray-600': activeSection !== 'subscription' }"
                                                    class="text-sm font-medium">{{ $t('settings_navigation.subscription')
                                                    }}</a>
                                            </div>

                                            <div class="text-sm font-medium cursor-pointer"
                                                :class="['flex space-x-2 items-center rounded-md py-2', { 'bg-gray-500 bg-opacity-10 hover:text-gray-800 px-12': activeSection === 'data', 'hover:bg-gray-500 hover:bg-opacity-10 hover:text-gray-800 px-8': activeSection !== 'data' }]"
                                                @click="setActiveSection('data')">
                                                <circle-stack-icon class="w-4 h-4" />
                                                <a :class="{ 'text-gray-800': activeSection === 'data', 'text-gray-600': activeSection !== 'data' }"
                                                    class="text-sm font-medium">{{ $t('settings_navigation.my_data')
                                                    }}</a>
                                            </div>
                                        </nav>
                                    </div>
                                </div>
                            </div>
                        </div>
                    </main>
                    <div v-if="activeSection === 'account'"
                        class="flex-1 h-full">
                        <!-- TO DO : CENTER -->
                        <div class="h-full w-full flex items-center justify-center">
                            <!-- We've used 3xl here, but feel free to try other max-widths based on your needs -->
<<<<<<< HEAD
                            <div class="flex gap-x-10 h-full w-full py-10 px-8 2xl:py-14 2xl:px-12">
                                <div class="flex-1 flex-col h-full flex-grow px-4">
                                    <div class="flex-col w-full pt-6">
=======
                            <div class="flex flex-col">
                                <div class="px-5 pb-12">
                                    <h1 class="text-2xl" style="font-family: 'Poppins', sans-serif; font-weight: 500;">{{ $t('settings_navigation.my_account') }}
                                    </h1>
                                    <!--<div class="float-right mt-[-35px] mr-[10px]">
                                        <user-icon class="w-6 h-6 text-gray-500" />
                                    </div>-->
                                </div>
                                <div class="flex justify-center gap-20 px-10">
                                    <div class="flex-col flex-grow">
>>>>>>> 07dc4b81
                                        <div class="relative w-full">
                                            <div class="absolute inset-0 flex items-center" aria-hidden="true">
                                                <div class="w-full border-t border-gray-300"></div>
                                            </div>
                                            <div class="relative flex justify-center">
                                                <span class="bg-white px-2 text-sm text-gray-500">{{ $t('settings_navigation.change_my_username_or_my_password') }}</span>
                                            </div>
                                        </div>
                                        <div class="pt-6 pb-10">
                                            <div class="flex space-x-1 items-center">
                                                <envelope-icon class="w-4 h-4" />
                                                <label
                                                    class="block text-sm font-medium leading-6 text-gray-900">{{ $t('settings_navigation.username') }}</label>
                                            </div>
                                            <div class="relative items-stretch mt-2">
                                                <input v-model="userData" type="text" name="username" id="username"
                                                    autocomplete="username"
                                                    class="block w-full rounded-md border-0 pl-3 py-1.5 text-gray-900 shadow-sm ring-1 ring-inset ring-gray-300 placeholder:text-gray-400 focus:ring-2 focus:ring-inset focus:ring-gray-800 sm:text-sm sm:leading-6">
                                            </div>
                                            <div class="pt-4">
                                                <div class="grid grid-cols-2 gap-6">
                                                    <div class="flex flex-col">
                                                        <div class="flex space-x-1 items-center">
                                                            <key-icon class="w-4 h-4" />
                                                            <label
                                                                class="block text-sm font-medium leading-6 text-gray-900">{{ $t('settings_navigation.new_password') }}</label>
                                                        </div>
                                                        <div class="relative items-stretch mt-2 flex">
                                                            <input v-if="!showPassword" type="password"
                                                                class="flex-1 rounded-l-md border-0 pl-3 py-1.5 text-gray-900 shadow-sm ring-1 ring-inset ring-gray-300 placeholder:text-gray-400 focus:ring-2 focus:ring-inset focus:ring-gray-800 sm:text-sm sm:leading-6"
                                                                v-model="newPassword" />
                                                            <input v-else type="text"
                                                                class="flex-1 rounded-l-md border-0 pl-3 py-1.5 text-gray-900 shadow-sm ring-1 ring-inset ring-gray-300 placeholder:text-gray-400 focus:ring-2 focus:ring-inset focus:ring-gray-800 sm:text-sm sm:leading-6"
                                                                v-model="newPassword" />
                                                            <div class="flex items-center">
                                                                <button @click="togglePasswordVisibility"
                                                                    class="p-2 bg-gray-50 rounded-r-md ring-l-none ring-1 ring-inset ring-gray-300">
                                                                    <svg v-if="!showPassword"
                                                                        xmlns="http://www.w3.org/2000/svg" fill="none"
                                                                        viewBox="0 0 24 24" stroke-width="1.5"
                                                                        stroke="currentColor" class="w-6 h-6">
                                                                        <path stroke-linecap="round" stroke-linejoin="round"
                                                                            d="M2.036 12.322a1.012 1.012 0 0 1 0-.639C3.423 7.51 7.36 4.5 12 4.5c4.638 0 8.573 3.007 9.963 7.178.07.207.07.431 0 .639C20.577 16.49 16.64 19.5 12 19.5c-4.638 0-8.573-3.007-9.963-7.178Z" />
                                                                        <path stroke-linecap="round" stroke-linejoin="round"
                                                                            d="M15 12a3 3 0 1 1-6 0 3 3 0 0 1 6 0Z" />
                                                                    </svg>
                                                                    <svg v-else xmlns="http://www.w3.org/2000/svg"
                                                                        fill="none" viewBox="0 0 24 24" stroke-width="1.5"
                                                                        stroke="currentColor" class="w-6 h-6">
                                                                        <path stroke-linecap="round" stroke-linejoin="round"
                                                                            d="M3.98 8.223A10.477 10.477 0 0 0 1.934 12C3.226 16.338 7.244 19.5 12 19.5c.993 0 1.953-.138 2.863-.395M6.228 6.228A10.451 10.451 0 0 1 12 4.5c4.756 0 8.773 3.162 10.065 7.498a10.522 10.522 0 0 1-4.293 5.774M6.228 6.228 3 3m3.228 3.228 3.65 3.65m7.894 7.894L21 21m-3.228-3.228-3.65-3.65m0 0a3 3 0 1 0-4.243-4.243m4.242 4.242L9.88 9.88" />
                                                                    </svg>
                                                                </button>
                                                            </div>
                                                        </div>
                                                    </div>
                                                    <div class="flex flex-col">
                                                        <div class="flex space-x-1 items-center">
                                                            <key-icon class="w-4 h-4" />
                                                            <label
                                                                class="block text-sm font-medium leading-6 text-gray-900">{{ $t('settings_navigation.Confirm') }}</label>
                                                        </div>
                                                        <div class="relative items-stretch mt-2 flex">
                                                            <input v-if="!showConfirmPassword" type="password"
                                                                class="flex-1 rounded-l-md border-0 pl-3 py-1.5 text-gray-900 shadow-sm ring-1 ring-inset ring-gray-300 placeholder:text-gray-400 focus:ring-2 focus:ring-inset focus:ring-gray-800 sm:text-sm sm:leading-6"
                                                                v-model="confirmPassword" />
                                                            <input v-else type="text"
                                                                class="flex-1 rounded-l-md border-0 pl-3 py-1.5 text-gray-900 shadow-sm ring-1 ring-inset ring-gray-300 placeholder:text-gray-400 focus:ring-2 focus:ring-inset focus:ring-gray-800 sm:text-sm sm:leading-6"
                                                                v-model="confirmPassword" />
                                                            <button @click="toggleConfirmPasswordVisibility"
                                                                class="p-2 bg-gray-50 rounded-r-md ring-l-none ring-1 ring-inset ring-gray-300">
                                                                <svg v-if="!showConfirmPassword"
                                                                    xmlns="http://www.w3.org/2000/svg" fill="none"
                                                                    viewBox="0 0 24 24" stroke-width="1.5"
                                                                    stroke="currentColor" class="w-6 h-6">
                                                                    <path stroke-linecap="round" stroke-linejoin="round"
                                                                        d="M2.036 12.322a1.012 1.012 0 0 1 0-.639C3.423 7.51 7.36 4.5 12 4.5c4.638 0 8.573 3.007 9.963 7.178.07.207.07.431 0 .639C20.577 16.49 16.64 19.5 12 19.5c-4.638 0-8.573-3.007-9.963-7.178Z" />
                                                                    <path stroke-linecap="round" stroke-linejoin="round"
                                                                        d="M15 12a3 3 0 1 1-6 0 3 3 0 0 1 6 0Z" />
                                                                </svg>
                                                                <svg v-else xmlns="http://www.w3.org/2000/svg" fill="none"
                                                                    viewBox="0 0 24 24" stroke-width="1.5"
                                                                    stroke="currentColor" class="w-6 h-6">
                                                                    <path stroke-linecap="round" stroke-linejoin="round"
                                                                        d="M3.98 8.223A10.477 10.477 0 0 0 1.934 12C3.226 16.338 7.244 19.5 12 19.5c.993 0 1.953-.138 2.863-.395M6.228 6.228A10.451 10.451 0 0 1 12 4.5c4.756 0 8.773 3.162 10.065 7.498a10.522 10.522 0 0 1-4.293 5.774M6.228 6.228 3 3m3.228 3.228 3.65 3.65m7.894 7.894L21 21m-3.228-3.228-3.65-3.65m0 0a3 3 0 1 0-4.243-4.243m4.242 4.242L9.88 9.88" />
                                                                </svg>
                                                            </button>
                                                        </div>
                                                    </div>
                                                </div>
                                            </div>
                                            <div class="flex justify-end pt-4">
                                                <button @click="handleSubmit"
                                                    class="rounded-md bg-gray-800 px-3 py-2 text-sm font-semibold text-white shadow-sm hover:bg-black focus-visible:outline focus-visible:outline-2 focus-visible:outline-offset-2 focus-visible:outline-gray-600">{{ $t('settings_navigation.modify') }}</button>
                                            </div>
                                        </div>
                                    </div>
                                    <div class="flex-col flex-grow w-full py-12 2xl:py-20">
                                        <div class="relative">
                                            <div class="absolute inset-0 flex items-center" aria-hidden="true">
                                                <div class="w-full border-t border-gray-300"></div>
                                            </div>
                                            <div class="relative flex justify-center">
<<<<<<< HEAD
                                                <span class="bg-white px-2 text-sm text-gray-500">{{ $t('settings_navigation.Delete') }}</span>
=======
                                                <span class="bg-white px-2 text-sm text-gray-500">{{ $t('settings_navigation3.Link_a_new_email_address') }}</span>
>>>>>>> 07dc4b81
                                            </div>
                                        </div>
                                        <div class="pt-6">
                                            <div class="flex space-x-1 items-center justify-between">
                                                <div class="flex items-center gap-2">
                                                    <input type="radio"
                                                        class="form-radio text-red-600 border-red-400 focus:border-red-500 focus:ring-red-200 h-5 w-5"
                                                        name="choice">
                                                    <label for="push-everything" class="block text-sm font-medium leading-6">
                                                        {{ $t('settings_navigation.Confirmer_supp') }}</label>
                                                </div>
                                                <button @click="openModal" type="submit"
                                                    class="inline-flex w-full justify-cente items-center gap-x-1 rounded-md bg-red-600 px-3 py-2 text-sm font-semibold text-white shadow-sm hover:bg-red-700 sm:w-auto">
                                                    <svg xmlns="http://www.w3.org/2000/svg" fill="none" viewBox="0 0 24 24"
                                                        stroke-width="1.5" stroke="currentColor" class="w-6 h-6">
                                                        <path stroke-linecap="round" stroke-linejoin="round"
                                                            d="m14.74 9-.346 9m-4.788 0L9.26 9m9.968-3.21c.342.052.682.107 1.022.166m-1.022-.165L18.16 19.673a2.25 2.25 0 0 1-2.244 2.077H8.084a2.25 2.25 0 0 1-2.244-2.077L4.772 5.79m14.456 0a48.108 48.108 0 0 0-3.478-.397m-12 .562c.34-.059.68-.114 1.022-.165m0 0a48.11 48.11 0 0 1 3.478-.397m7.5 0v-.916c0-1.18-.91-2.164-2.09-2.201a51.964 51.964 0 0 0-3.32 0c-1.18.037-2.09 1.022-2.09 2.201v.916m7.5 0a48.667 48.667 0 0 0-7.5 0" />
                                                    </svg>

                                                    {{ $t('settings_navigation.supprimer') }}</button>
                                            </div>
                                        </div>
                                    </div>
                                </div>
                                <div class="flex-1 flex-col h-full flex-grow px-4 py-6">
                                    <div class="relative">
                                        <div class="absolute inset-0 flex items-center" aria-hidden="true">
                                            <div class="w-full border-t border-gray-300"></div>
                                        </div>
                                        <div class="relative flex justify-center">
<<<<<<< HEAD
                                            <span class="bg-white px-2 text-sm text-gray-500">{{ $t('settings_navigation3.email link') }}</span>
                                        </div>
                                    </div>
                                    <div class="pt-[52px]">
                                        <div class="overflow-y-auto w-full"><!--max-h-[120px]-->
                                            <div class="max-h-20 sm:max-h-24 md:max-h-32 lg:max-h-40 w-full"> 
                                                <ul role="list" class="space-y-1 w-full">
                                                    <li v-for="email in emailsLinked" :key="email.email"
                                                        class="border border-black w-full overflow-hidden font-semibold rounded-md bg-gray-10 px-6 py-0 shadow hover:shadow-md text-gray-700 relative">
                                                        <div class="flex gap-x-2 items-center justify-center w-full">
                                                            <svg v-if="email.type_api === 'microsoft'"
                                                                xmlns="http://www.w3.org/2000/svg" width="21"
                                                                height="21" viewBox="0 0 21 21">
                                                                <rect x="1" y="1" width="9" height="9"
                                                                    fill="#f25022" />
                                                                <rect x="1" y="11" width="9" height="9"
                                                                    fill="#00a4ef" />
                                                                <rect x="11" y="1" width="9" height="9"
                                                                    fill="#7fba00" />
                                                                <rect x="11" y="11" width="9" height="9"
                                                                    fill="#ffb900" />
                                                            </svg>
                                                            <svg v-if="email.type_api === 'google'"
                                                                class="-ml-0.5 h-5 w-5" aria-hidden="true"
                                                                viewBox="0 0 24 24"
                                                                xmlns="http://www.w3.org/2000/svg"
                                                                fill="currentColor">
                                                                <path
                                                                    d="M23.4392061,12.2245191 C23.4392061,11.2412519 23.3594198,10.5237252 23.1867481,9.77963359 L11.9587786,9.77963359 L11.9587786,14.2176183 L18.5493435,14.2176183 C18.4165191,15.3205191 17.6989924,16.9814656 16.104458,18.0975573 L16.0821069,18.2461374 L19.6321832,20.9963359 L19.8781374,21.0208855 C22.1369771,18.9347176 23.4392061,15.8652824 23.4392061,12.2245191"
                                                                    id="Shape" fill="#4285F4"></path>
                                                                <path
                                                                    d="M11.9587786,23.9175573 C15.1876031,23.9175573 17.898229,22.8545038 19.8781374,21.0208855 L16.104458,18.0975573 C15.094626,18.8018015 13.7392672,19.2934351 11.9587786,19.2934351 C8.79636641,19.2934351 6.11230534,17.2073588 5.15551145,14.3239695 L5.01526718,14.3358779 L1.32384733,17.1927023 L1.27557252,17.3269008 C3.24210687,21.2334046 7.28152672,23.9175573 11.9587786,23.9175573"
                                                                    id="Shape" fill="#34A853"></path>
                                                                <path
                                                                    d="M5.15551145,14.3239695 C4.90305344,13.5798779 4.75694656,12.7825649 4.75694656,11.9587786 C4.75694656,11.1349008 4.90305344,10.3376794 5.14222901,9.59358779 L5.13554198,9.4351145 L1.3978626,6.53239695 L1.27557252,6.59056489 C0.465068702,8.21166412 0,10.0320916 0,11.9587786 C0,13.8854656 0.465068702,15.7058015 1.27557252,17.3269008 L5.15551145,14.3239695"
                                                                    id="Shape" fill="#FBBC05"></path>
                                                                <path
                                                                    d="M11.9587786,4.62403053 C14.2043359,4.62403053 15.719084,5.59401527 16.5828092,6.40461069 L19.9578321,3.10928244 C17.8850382,1.18259542 15.1876031,0 11.9587786,0 C7.28152672,0 3.24210687,2.68406107 1.27557252,6.59056489 L5.14222901,9.59358779 C6.11230534,6.71019847 8.79636641,4.62403053 11.9587786,4.62403053"
                                                                    id="Shape" fill="#EB4335"></path>
                                                            </svg>
                                                            <span>{{ email.email }}</span>
                                                            <div class="pl-12">
                                                                <button type="button"
                                                                    class="inline-flex justify-center items-center rounded-md px-3 py-2 text-sm font-semibold text-gray-800 hover:text-black"
                                                                    @click.stop="openUserDescriptionModal(email.email)">
                                                                    <svg xmlns="http://www.w3.org/2000/svg"
                                                                        fill="none" viewBox="0 0 24 24"
                                                                        stroke-width="1.5" stroke="currentColor"
                                                                        class="w-6 h-6">
                                                                        <path stroke-linecap="round"
                                                                            stroke-linejoin="round"
                                                                            d="m16.862 4.487 1.687-1.688a1.875 1.875 0 1 1 2.652 2.652L10.582 16.07a4.5 4.5 0 0 1-1.897 1.13L6 18l.8-2.685a4.5 4.5 0 0 1 1.13-1.897l8.932-8.931Zm0 0L19.5 7.125M18 14v4.75A2.25 2.25 0 0 1 15.75 21H5.25A2.25 2.25 0 0 1 3 18.75V8.25A2.25 2.25 0 0 1 5.25 6H10" />
                                                                    </svg>
                                                                </button>
                                                                <button type="button"
                                                                    class="inline-flex justify-center items-center rounded-md px-3 py-2 text-sm font-semibold text-red-600 hover:text-red-700 hover:bg-transparent"
                                                                    @click="openUnLinkModal(email.email)">
                                                                    <svg xmlns="http://www.w3.org/2000/svg"
                                                                        fill="none" viewBox="0 0 24 24"
                                                                        stroke-width="1.5" stroke="currentColor"
                                                                        class="w-6 h-6">
                                                                        <path stroke-linecap="round"
                                                                            stroke-linejoin="round"
                                                                            d="m14.74 9-.346 9m-4.788 0L9.26 9m9.968-3.21c.342.052.682.107 1.022.166m-1.022-.165L18.16 19.673a2.25 2.25 0 0 1-2.244 2.077H8.084a2.25 2.25 0 0 1-2.244-2.077L4.772 5.79m14.456 0a48.108 48.108 0 0 0-3.478-.397m-12 .562c.34-.059.68-.114 1.022-.165m0 0a48.11 48.11 0 0 1 3.478-.397m7.5 0v-.916c0-1.18-.91-2.164-2.09-2.201a51.964 51.964 0 0 0-3.32 0c-1.18.037-2.09 1.022-2.09 2.201v.916m7.5 0a48.667 48.667 0 0 0-7.5 0" />
                                                                    </svg>
                                                                </button>
                                                            </div>
                                                        </div>
                                                    </li>
                                                </ul>
                                            </div>
                                        </div>
                                    </div>
                                    <div class="flex gap-x-4 justify-center">
                                        <div class="pt-4">
                                            <div class="relative items-stretch mt-2 flex justify-center items-center">
                                                <button type="button"
                                                    class="inline-flex items-center gap-x-2 rounded-md bg-gray-700 px-3 py-2.5 text-sm font-semibold text-white shadow-sm hover:bg-gray-600 focus-visible:outline focus-visible:outline-2 focus-visible:outline-offset-2 focus-visible:outline-indigo-600"
                                                    @click="authorize_microsoft">
                                                    <svg xmlns="http://www.w3.org/2000/svg" width="21" height="21"
                                                        viewBox="0 0 21 21">
                                                        <rect x="1" y="1" width="9" height="9" fill="#f25022" />
                                                        <rect x="1" y="11" width="9" height="9" fill="#00a4ef" />
                                                        <rect x="11" y="1" width="9" height="9" fill="#7fba00" />
                                                        <rect x="11" y="11" width="9" height="9" fill="#ffb900" />
                                                    </svg>
                                                    {{ $t('settings_navigation3.Outlook') }}
                                                </button>
                                            </div>
                                        </div>
                                        <div class="py-4">
                                            <div class="relative items-stretch mt-2 flex justify-center items-center">
                                                <button type="button"
                                                    class="inline-flex items-center gap-x-2 rounded-md bg-gray-700 px-3 py-2.5 text-sm font-semibold text-white shadow-sm hover:bg-gray-600 focus-visible:outline focus-visible:outline-2 focus-visible:outline-offset-2 focus-visible:outline-indigo-600"
                                                    @click="authorize_google">
                                                    <svg class="-ml-0.5 h-5 w-5" aria-hidden="true" viewBox="0 0 24 24"
                                                        xmlns="http://www.w3.org/2000/svg" fill="currentColor">
                                                        <path
                                                            d="M23.4392061,12.2245191 C23.4392061,11.2412519 23.3594198,10.5237252 23.1867481,9.77963359 L11.9587786,9.77963359 L11.9587786,14.2176183 L18.5493435,14.2176183 C18.4165191,15.3205191 17.6989924,16.9814656 16.104458,18.0975573 L16.0821069,18.2461374 L19.6321832,20.9963359 L19.8781374,21.0208855 C22.1369771,18.9347176 23.4392061,15.8652824 23.4392061,12.2245191"
                                                            id="Shape" fill="#4285F4"></path>
                                                        <path
                                                            d="M11.9587786,23.9175573 C15.1876031,23.9175573 17.898229,22.8545038 19.8781374,21.0208855 L16.104458,18.0975573 C15.094626,18.8018015 13.7392672,19.2934351 11.9587786,19.2934351 C8.79636641,19.2934351 6.11230534,17.2073588 5.15551145,14.3239695 L5.01526718,14.3358779 L1.32384733,17.1927023 L1.27557252,17.3269008 C3.24210687,21.2334046 7.28152672,23.9175573 11.9587786,23.9175573"
                                                            id="Shape" fill="#34A853"></path>
                                                        <path
                                                            d="M5.15551145,14.3239695 C4.90305344,13.5798779 4.75694656,12.7825649 4.75694656,11.9587786 C4.75694656,11.1349008 4.90305344,10.3376794 5.14222901,9.59358779 L5.13554198,9.4351145 L1.3978626,6.53239695 L1.27557252,6.59056489 C0.465068702,8.21166412 0,10.0320916 0,11.9587786 C0,13.8854656 0.465068702,15.7058015 1.27557252,17.3269008 L5.15551145,14.3239695"
                                                            id="Shape" fill="#FBBC05"></path>
                                                        <path
                                                            d="M11.9587786,4.62403053 C14.2043359,4.62403053 15.719084,5.59401527 16.5828092,6.40461069 L19.9578321,3.10928244 C17.8850382,1.18259542 15.1876031,0 11.9587786,0 C7.28152672,0 3.24210687,2.68406107 1.27557252,6.59056489 L5.14222901,9.59358779 C6.11230534,6.71019847 8.79636641,4.62403053 11.9587786,4.62403053"
                                                            id="Shape" fill="#EB4335"></path>
                                                    </svg>
                                                    {{ $t('settings_navigation3.Google') }}
                                                </button>
                                            </div>
=======
                                            <span class="bg-white px-2 text-sm text-gray-500">{{ $t('settings_navigation.delete_account') }}</span>
                                        </div>
                                    </div>
                                    <div class="pt-6">
                                        <div class="flex space-x-1 items-center justify-between">
                                            <div class="flex items-center gap-2">
                                                <input type="radio"
                                                    class="form-radio text-red-600 border-red-400 focus:border-red-500 focus:ring-red-200 h-5 w-5"
                                                    name="choice">
                                                <label for="push-everything" class="block text-sm font-medium leading-6">
                                                    {{ $t('settings_navigation.confirmer_delete_account') }}</label>
                                            </div>
                                            <button @click="openModal" type="submit"
                                                class="inline-flex w-full justify-cente items-center gap-x-1 rounded-md bg-red-600 px-3 py-2 text-sm font-semibold text-white shadow-sm hover:bg-red-700 sm:w-auto">
                                                <svg xmlns="http://www.w3.org/2000/svg" fill="none" viewBox="0 0 24 24"
                                                    stroke-width="1.5" stroke="currentColor" class="w-6 h-6">
                                                    <path stroke-linecap="round" stroke-linejoin="round"
                                                        d="m14.74 9-.346 9m-4.788 0L9.26 9m9.968-3.21c.342.052.682.107 1.022.166m-1.022-.165L18.16 19.673a2.25 2.25 0 0 1-2.244 2.077H8.084a2.25 2.25 0 0 1-2.244-2.077L4.772 5.79m14.456 0a48.108 48.108 0 0 0-3.478-.397m-12 .562c.34-.059.68-.114 1.022-.165m0 0a48.11 48.11 0 0 1 3.478-.397m7.5 0v-.916c0-1.18-.91-2.164-2.09-2.201a51.964 51.964 0 0 0-3.32 0c-1.18.037-2.09 1.022-2.09 2.201v.916m7.5 0a48.667 48.667 0 0 0-7.5 0" />
                                                </svg>

                                                {{ $t('settings_navigation.delete') }}</button>
>>>>>>> 07dc4b81
                                        </div>
                                    </div>
                                </div>
                            </div>
                        </div>
                    </div>
                    <div v-if="activeSection === 'subscription'"
                        class="flex-1 section mx-8 my-8 2xl:mx-12 2xl:my-12">
                        <subscription @openBillingModal="openBillingModal"></subscription>
                    </div>
                    <div v-if="activeSection === 'data'"
                        class="flex flex-col h-full section">
                        <!--
                        <div class="flex">
                            <div class="flex-1">
                                <div class="flex px-6 py-6">
                                    <h1 class="text-2xl" style="font-family: 'Poppins', sans-serif; font-weight: 500;">
                                        {{ $t('settings_navigation.my_data') }}</h1>
                                </div>
                                <div class="float-right mt-[-70px] mr-[10px]">
                                    <circle-stack-icon class="w-6 h-6 text-gray-500" />
                                </div>
                            </div>
                        </div>-->
                        <!-- We've used 3xl here, but feel free to try other max-widths based on your needs -->
                        <div class="m-6 2xl:m-8 flex-grow">
                            <div
                                class="flex items-center justify-center w-full h-full rounded-lg border-2 border-dashed border-gray-300 hover:border-gray-400 text-center">
                                <div class="flex flex-col">
                                    <svg xmlns="http://www.w3.org/2000/svg" fill="none" viewBox="0 0 24 24"
                                        stroke-width="1" stroke="currentColor" class="w-12 h-12 mx-auto text-gray-400">
                                        <path stroke-linecap="round" stroke-linejoin="round"
                                            d="M11.42 15.17 17.25 21A2.652 2.652 0 0 0 21 17.25l-5.877-5.877M11.42 15.17l2.496-3.03c.317-.384.74-.626 1.208-.766M11.42 15.17l-4.655 5.653a2.548 2.548 0 1 1-3.586-3.586l6.837-5.63m5.108-.233c.55-.164 1.163-.188 1.743-.14a4.5 4.5 0 0 0 4.486-6.336l-3.276 3.277a3.004 3.004 0 0 1-2.25-2.25l3.276-3.276a4.5 4.5 0 0 0-6.336 4.486c.091 1.076-.071 2.264-.904 2.95l-.102.085m-1.745 1.437L5.909 7.5H4.5L2.25 3.75l1.5-1.5L7.5 4.5v1.409l4.26 4.26m-1.745 1.437 1.745-1.437m6.615 8.206L15.75 15.75M4.867 19.125h.008v.008h-.008v-.008Z" />
                                    </svg>
                                    <span class="mt-2 block text-sm font-semibold text-gray-900">En cours de
                                        construction</span>
                                </div>
                            </div>
                        </div>
                    </div>
                    <div v-if="activeSection === 'preferences'"
                        class="flex-1 section">
                        <!-- TO DO : CENTER -->
                        <div class="mx-auto w-full h-full px-8 2xl:px-12 pt-10">
                            <!-- Content goes here -->
                            <div class="flex flex-col h-full pb-6">
                                <div class="flex gap-x-10 w-full">
                                    <div class="flex-1 flex flex-col">
                                        <div class="relative">
                                            <div class="absolute inset-0 flex items-center" aria-hidden="true">
                                                <div class="w-full border-t border-gray-300"></div>
                                            </div>
                                            <div class="relative flex justify-center">
                                                <span class="bg-white px-2 text-sm text-gray-500">LANGUAGES</span>
                                            </div>
                                        </div>
                                        <div class="pt-10 pb-10">
                                            <LanguageChange></LanguageChange>
                                        </div>
                                    </div>
                                    <div class="flex-1 flex flex-col">
                                        <div class="relative">
                                            <div class="absolute inset-0 flex items-center" aria-hidden="true">
                                                <div class="w-full border-t border-gray-300"></div>
                                            </div>
                                            <div class="relative flex justify-center">
                                                <span class="bg-white px-2 text-sm text-gray-500">{{
                                                    $t('settings_navigation.Theme') }}</span>
                                            </div>
                                        </div>
                                        <div class="pt-10 pb-10">
                                            <div class="relative items-stretch">
                                                <theme></theme>
                                            </div>
                                        </div>
                                    </div>
                                </div>
                                <div
                                    class="flex-1 w-full h-full rounded-lg border-2 border-dashed border-gray-300 hover:border-gray-400 text-center">
                                    <div class="flex flex-col h-full items-center justify-center">
                                        <svg xmlns="http://www.w3.org/2000/svg" fill="none" viewBox="0 0 24 24"
                                            stroke-width="1" stroke="currentColor" class="w-12 h-12 mx-auto text-gray-400">
                                            <path stroke-linecap="round" stroke-linejoin="round"
                                                d="M11.42 15.17 17.25 21A2.652 2.652 0 0 0 21 17.25l-5.877-5.877M11.42 15.17l2.496-3.03c.317-.384.74-.626 1.208-.766M11.42 15.17l-4.655 5.653a2.548 2.548 0 1 1-3.586-3.586l6.837-5.63m5.108-.233c.55-.164 1.163-.188 1.743-.14a4.5 4.5 0 0 0 4.486-6.336l-3.276 3.277a3.004 3.004 0 0 1-2.25-2.25l3.276-3.276a4.5 4.5 0 0 0-6.336 4.486c.091 1.076-.071 2.264-.904 2.95l-.102.085m-1.745 1.437L5.909 7.5H4.5L2.25 3.75l1.5-1.5L7.5 4.5v1.409l4.26 4.26m-1.745 1.437 1.745-1.437m6.615 8.206L15.75 15.75M4.867 19.125h.008v.008h-.008v-.008Z" />
                                        </svg>
                                        <span class="mt-2 block text-sm font-semibold text-gray-900">En cours de
                                            construction</span>
                                    </div>
                                </div>
                            </div>
                        </div>
                    </div>
                </div>
            </div>
        </div>
    </div>
</template>

<script setup>
import { API_BASE_URL } from '@/main';
import { useRouter } from 'vue-router';

//import { Listbox, ListboxButton, ListboxOption, ListboxOptions } from '@headlessui/vue'
//import { CheckIcon, ChevronUpDownIcon } from '@heroicons/vue/20/solid'

// TODO: REMOVE OR COMMENT EVERYTHING RELATED WITH BACKGROUND COLOR


// Variables to display a notification
let showNotification = ref(false);
let notificationTitle = ref('');
let notificationMessage = ref('');
let backgroundColor = ref('');
let timerId = ref(null);
let activeSection = ref('account'); // Default active section
let bgColor = ref(localStorage.getItem('bgColor') || '');
let userData = ref('');
let userEmailDescription = ref('');
let emailsLinked = ref('');
let newPassword = ref('');
let confirmPassword = ref('');
let isModalOpen = ref(false);
let isModalUserDescriptionOpen = ref(false);
let isUnlinkModalOpen = ref(false);
let isModalAddUserDescriptionOpen = ref(false);
let emailSelected = ref('');
let userDescription = ref('');
const router = useRouter();
const intervalId = setInterval(checkAuthorizationCode, 1000);

onMounted(() => {
    document.addEventListener("keydown", handleKeyDown);
    fetchEmailLinked();
    fetchUserData();
    // TODO: fetch ONLY if the var bgColor is empty
    // Vérifier si bgColor est vide, et si c'est le cas, récupérer la couleur de fond
    if (!bgColor.value) {
        getBackgroundColor();
    }
})


async function openUnLinkModal(email) {
    emailSelected.value = email;
    isUnlinkModalOpen.value = true;

    if (emailsLinked.value.length == 1) {
        // Show the pop-up
        backgroundColor = 'bg-red-300';
        notificationTitle.value = 'Impossibilité de supprimer l\'email principal';
        notificationMessage.value = 'Si vous souhaitez supprimer votre compte utilisez la section dédiée';
        displayPopup();
        closeUnlinkModal();
        return;
    }
}

async function unLinkAccount() {
    const requestOptions = {
        headers: {
            'Content-Type': 'application/json'
        },
        method: "POST",
        body: JSON.stringify({
            email: emailSelected.value
        })
    };

    try {
        const response = await fetchWithToken(`${API_BASE_URL}user/social_api/unlink/`, requestOptions);

        if ("error" in response) {
            // Show the pop-up
            backgroundColor = 'bg-red-300';
            notificationTitle.value = 'Erreur lors de la désassociation de l\'adresse e-mail';
            notificationMessage.value = response.error;
            displayPopup();
        } else if (response.message == "Email unlinked successfully!") {
            fetchEmailLinked();
            // Show the pop-up
            backgroundColor = 'bg-green-300';
            notificationTitle.value = 'Succès !';
            notificationMessage.value = 'Email désassocié de votre compte avec succès !';
            displayPopup();
        }
    } catch (error) {
        // Show the pop-up
        backgroundColor = 'bg-red-300';
        notificationTitle.value = 'Erreur lors de la désassociation de l\'adresse e-mail';
        notificationMessage.value = error.message;
        displayPopup();
    }
    closeUnlinkModal();
}
function linkNewEmail() {
    const type_api = sessionStorage.getItem("type_api");

    if (type_api == "google") {
        caches.keys().then((keyList) => Promise.all(keyList.map((key) => caches.delete(key))))
        window.location.replace(`${API_BASE_URL}google/auth_url_link_email/`);
    } else if (type_api == "microsoft") {
        window.location.replace(`${API_BASE_URL}microsoft/auth_url_link_email/`);
    }
}
function authorize_google() {
    saveVariables("google");
    isModalAddUserDescriptionOpen.value = true;
}
function authorize_microsoft() {
    saveVariables("microsoft");
    isModalAddUserDescriptionOpen.value = true;
}
function saveVariables(type_api) {
    sessionStorage.setItem("type_api", type_api);
    sessionStorage.setItem("userDescription", userEmailDescription.value);
}
function checkAuthorizationCode() {
    const urlParams = new URLSearchParams(window.location.search);
    const authorizationCode = urlParams.get('code');

    if (authorizationCode) {
        clearInterval(intervalId);
        linkEmail(authorizationCode);
    }
}
async function linkEmail(authorizationCode) {
    const requestOptions = {
        method: 'POST',
        headers: {
            'Content-Type': 'application/json'
        },
        body: JSON.stringify({
            code: authorizationCode,
            type_api: sessionStorage.getItem("type_api"),
            user_description: sessionStorage.getItem("userDescription")
        })
    };
    const response = await fetchWithToken(`${API_BASE_URL}user/social_api/link/`, requestOptions);

    if (response.message == "Email linked to account successfully!") {
        fetchEmailLinked();
        // Show the pop-up
        backgroundColor.value = 'bg-green-300';
        notificationTitle.value = 'Succès !';
        notificationMessage.value = 'Votre email a été lié à votre compte';
        displayPopup();
    } else {
        // Show the pop-up
        backgroundColor.value = 'bg-red-300';
        notificationTitle.value = 'Échec de liaison d\'email';
        notificationMessage.value = response.error;
        displayPopup();
    }
    sessionStorage.clear();
    // Remove '?code' and '?state' from url
    var currentUrl = window.location.href;
    var modifiedUrl = currentUrl.replace(/(\?)code=.*(&|$)/, '?').replace(/(\?)state=.*(&|$)/, '?');
    window.history.replaceState({}, document.title, modifiedUrl);
}

async function fetchEmailLinked() {
    const requestOptions = {
        headers: {
            'Content-Type': 'application/json'
        }
    };

    try {
        const response = await fetchWithToken(`${API_BASE_URL}user/emails_linked/`, requestOptions);

        if ("error" in response) {
            // Show the pop-up
            backgroundColor = 'bg-red-300';
            notificationTitle = 'Erreur récupération des emails liés';
            notificationMessage = response.error;
            displayPopup();
        } else {
            emailsLinked.value = response;
        }
    } catch (error) {
        // Show the pop-up
        backgroundColor = 'bg-red-300';
        notificationTitle = 'Erreur récupération des emails liés';
        notificationMessage = error.message;
        displayPopup();
    }
}
function openModal() {
    const isChecked = document.querySelector('input[name="choice"]:checked');

    if (isChecked) {
        isModalOpen.value = true;
    } else {
        // Show the pop-up
        backgroundColor = 'bg-red-300';
        notificationTitle = 'Confirmation nécessaire';
        notificationMessage = 'Cochez la case pour approuver la suppression';
        displayPopup();
    }
}
function closeAddUserDescriptionModal() {
    isModalAddUserDescriptionOpen.value = false;
}
function closeUnlinkModal() {
    isUnlinkModalOpen.value = false;
}
function closeUserDescriptionModal() {
    isModalUserDescriptionOpen.value = false;
}
async function openUserDescriptionModal(email) {
    emailSelected.value = email;

    const requestOptions = {
        method: 'POST',
        headers: {
            'Content-Type': 'application/json'
        },
        body: JSON.stringify({
            "email": email
        })
    };

    const response = await fetchWithToken(`${API_BASE_URL}user/social_api/get_user_description/`, requestOptions);

    if (response.data || !response.data.trim()) {
        isModalUserDescriptionOpen.value = true;
        userDescription.value = response.data;
    } else {
        backgroundColor.value = 'bg-red-300';
        notificationTitle.value = "Erreur récupération description";
        notificationMessage.value = response.error;
        displayPopup();
    }
}
async function updateUserDescription() {
    const requestOptions = {
        method: 'POST',
        headers: {
            'Content-Type': 'application/json'
        },
        body: JSON.stringify({
            "email": emailSelected.value,
            "user_description": userDescription.value.trim() ? userDescription.value.trim() : ""
        })
    };

    const response = await fetchWithToken(`${API_BASE_URL}user/social_api/update_user_description/`, requestOptions)

    if (response.message == "User description updated") {
        backgroundColor = 'bg-green-300';
        notificationTitle.value = "Succès !";
        notificationMessage.value = "Description email mise à jour";
        displayPopup();
    } else {
        backgroundColor = 'bg-red-300';
        notificationTitle.value = "Erreur mise à jour description";
        notificationMessage.value = response.error;
        displayPopup();
    }
    closeUserDescriptionModal();
}

function closeModal() {
    isModalOpen.value = false;
    document.querySelector('input[name="choice"]').checked = false;
}
function dismissPopup() {
    showNotification.value = false;
    // Cancel the timer
    clearTimeout(timerId.value);
}
function displayPopup() {
    showNotification.value = true;

    timerId.value = setTimeout(() => {
        dismissPopup();
    }, 4000);
}

function handleKeyDown(event) {
    if (event.key === 'Tab' && !isModalOpen.value) {
        event.preventDefault();
        switchActiveSection();
    } else if (event.key === 'Escape') {
        if (isModalOpen.value) {
            closeModal();
        } else if (isModalUserDescriptionOpen.value) {
            closeUserDescriptionModal();
        } else if (isUnlinkModalOpen.value) {
            closeUnlinkModal();
        } else if (isModalAddUserDescriptionOpen.value) {
            closeAddUserDescriptionModal();
        }
    } else if (event.key === 'Enter') {
        if (isModalUserDescriptionOpen.value) {
            updateUserDescription();
        } else if (isModalAddUserDescriptionOpen.value) {
            linkNewEmail();
        }
    }
}

function switchActiveSection() {
    const nextSection = {
        'account': 'preferences',
        'preferences': 'subscription',
        'subscription': 'data',
        'data': 'account'
    }

    setActiveSection(nextSection[activeSection.value]);
}

function setActiveSection(section) {
    if (section == 'account') {
        // Update the username in case it has been modified
        fetchUserData();
    }
    activeSection.value = section;
}

async function handleColorChange(newColor) {

    // this is directly linked to the ref bgColor in Vue template
    bgColor.value = newColor;

    const data = {
        bg_color: newColor
    };

    const apiUrl = `${API_BASE_URL}user/preferences/set_bg_color/`;

    const requestOptions = {
        method: 'POST',
        headers: {
            'Content-Type': 'application/json'
        },
        body: JSON.stringify(data)
    };

    try {
        const response = await fetchWithToken(apiUrl, requestOptions);

        if (response.bg_color) {
            localStorage.setItem('bgColor', newColor);
        }
    } catch (error) {
        console.error("Error updating background", error);
    }
}

async function fetchUserData() {
    const requestOptions = {
        headers: {
            'Content-Type': 'application/json'
        }
    };

    try {
        const data = await fetchWithToken(`${API_BASE_URL}user/preferences/username/`, requestOptions);
        userData.value = data.username;
    } catch (error) {
        // Show the pop-up
        backgroundColor = 'bg-red-300';
        notificationTitle = 'Erreur récupération de votre identifiant';
        notificationMessage = error;
        displayPopup();
    }
}

async function getUsername() {

    const requestOptions = {
        headers: {
            'Content-Type': 'application/json'
        }
    }

    try {
        const data = await fetchWithToken(`${API_BASE_URL}user/preferences/username/`, requestOptions);
        return data.username;
    }
    catch (error) {
        console.error(error);
        // Show the pop-up
        backgroundColor = 'bg-red-300';
        notificationTitle = 'Erreur récupération nom d\'utilisateur';
        notificationMessage = error;
        displayPopup();
        return;
    }
}
async function handleSubmit() {

    const requestOptions = {
        method: 'GET',
        headers: {
            'Content-Type': 'application/json'
        }
    };

    try {
        var response = await fetchWithToken(`${API_BASE_URL}check_username/`, requestOptions);
    }
    catch (error) {
        console.log("An error occured while checking the username", error);
        // Show the pop-up
        backgroundColor = 'bg-red-300';
        notificationTitle = 'Erreur vérification nom d\'utilisateur';
        notificationMessage = error;
        displayPopup();
        return;
    }


    let resultUpdateUsername;

    if (response.available == false) {
        // Show the pop-up
        backgroundColor = 'bg-red-300';
        notificationTitle = 'Nom d\'utilisateur déjà existant';
        notificationMessage = 'Veuillez choisir un autre nom';
        displayPopup();
        return;
    }
    else {
        try {
            let currentUsername = await getUsername();

            if (userData.value != currentUsername) {
                resultUpdateUsername = await updateUsername();
            }
        } catch (error) {
            console.error("Error occurre while retrieving data about username", error);
            // Show the pop-up
            backgroundColor = 'bg-red-300';
            notificationTitle = 'Erreur lors d\'une vérification du nom d\'utilisateur';
            notificationMessage = error;
            displayPopup();
        }
    }



    // Check if passwords are provided and match
    if (newPassword.value && newPassword.value == confirmPassword.value) {
        var resultUpdatePwd = await updatePassword();
    }

    // Handle all cases with pop-ups
    if (resultUpdateUsername) {

        if (resultUpdateUsername == 'Username updated successfully' && resultUpdatePwd == 'Password updated successfully') {
            // Show the pop-up
            backgroundColor = 'bg-green-300';
            notificationTitle = 'Succès !';
            notificationMessage = 'Votre identifiant et mot de passe ont été modifiés';
            displayPopup();
        }
        else if (!resultUpdatePwd) {

            if (resultUpdateUsername == 'Username updated successfully') {
                // Show the pop-up
                backgroundColor = 'bg-green-300';
                notificationTitle = 'Succès !';
                notificationMessage = 'Votre identifiant a bien été mis à jour';
                displayPopup();
            }
            else {
                // Show the pop-up
                backgroundColor = 'bg-green-300';
                notificationTitle = 'Erreur mise à jour identifiant';
                notificationMessage = resultUpdateUsername;
                displayPopup();
            }
        }
    }
    else if (resultUpdatePwd) {

        if (resultUpdatePwd == 'Password updated successfully') {
            // Show the pop-up
            backgroundColor = 'bg-green-300';
            notificationTitle = 'Succès !';
            notificationMessage = 'Votre mot de passe a bien été modifié';
            displayPopup();
        }
        else {
            // Show the pop-up
            backgroundColor = 'bg-red-300';
            notificationTitle = 'Erreur mise à jour mot de passe';
            notificationMessage = resultUpdatePwd;
            displayPopup();
        }
    }
}
async function updatePassword() {

    const requestOptions = {
        method: 'POST',
        headers: {
            'Content-Type': 'application/json'
        },
        body: JSON.stringify({ password: newPassword.value })
    };

    try {
        const data = await fetchWithToken(`${API_BASE_URL}user/preferences/update-password/`, requestOptions);

        return 'Password updated successfully';
    } catch (error) {
        return error;
    }
}
async function updateUsername() {

    const requestOptions = {
        method: 'POST',
        headers: {
            'Content-Type': 'application/json'
        },
        body: JSON.stringify({ username: userData.value })
    };

    try {
        const data = await fetchWithToken(`${API_BASE_URL}user/preferences/update-username/`, requestOptions);

        return 'Username updated successfully';
    } catch (error) {
        return error;
    }
}
async function deleteAccount() {

    try {
        const access_token = localStorage.getItem('access_token');
        const url = `${API_BASE_URL}api/delete_account/`;

        const requestOptions = {
            method: 'DELETE',
            headers: {
                'Authorization': `Bearer ${access_token}`
            }
        };

        const responseData = await fetchWithToken(url, requestOptions);

        // Check the response data for success or failure
        if (responseData && responseData.message === 'User successfully deleted') {
            localStorage.clear();
            closeModal();
            // Show the pop-up
            backgroundColor = 'bg-green-300';
            notificationTitle = 'Redirection en cours...';
            notificationMessage = 'Votre compte a bien été supprimé';
            displayPopup();

            setTimeout(() => {
                // Redirect login page
                router.push({ name: 'login' })
            }, 4000);

        } else {
            // Show the pop-up
            backgroundColor = 'bg-red-300';
            notificationTitle = 'Erreur suppresion de votre compte';
            notificationMessage = responseData.error;
            displayPopup();
        }
    } catch (error) {
        // Show the pop-up
        backgroundColor = 'bg-red-300';
        notificationTitle = 'Erreur suppresion de votre compte';
        notificationMessage = error;
        displayPopup();
    }
}
</script>

<script>
import '@fortawesome/fontawesome-free/css/all.css';
import ShowNotification from '../components/ShowNotification.vue';
import { fetchWithToken, getBackgroundColor } from '../router/index.js';
import { ref, onMounted } from 'vue';
import Navbar from '../components/AppNavbar7.vue';
import Navbar2 from '../components/AppNavbar8.vue';
import Theme from '../components/SettingsTheme.vue';
import LanguageChange from '../components/LanguageChange';
import Color from '../components/SettingsColor.vue';
import { XMarkIcon } from '@heroicons/vue/24/outline'
import Subscription from '../components/SettingsSubscription.vue'
import {
    AdjustmentsVerticalIcon,
    UserIcon,
    EnvelopeIcon,
    KeyIcon,
    CreditCardIcon,
    CircleStackIcon
} from '@heroicons/vue/24/outline'


export default {
    components: {
        Navbar,
        Navbar2,
        Theme,
        Color,
        Subscription,
        XMarkIcon,
        AdjustmentsVerticalIcon,
        UserIcon,
        EnvelopeIcon,
        KeyIcon,
        CreditCardIcon,
        LanguageChange,
        CircleStackIcon
    },
    data() {
        return {
            showPassword: false,
            showConfirmPassword: false
        };
    },
    methods: {
        togglePasswordVisibility(event) {
            event.preventDefault();
            this.showPassword = !this.showPassword;
        },
        toggleConfirmPasswordVisibility() {
            this.showConfirmPassword = !this.showConfirmPassword;
        }
    }
}
</script><|MERGE_RESOLUTION|>--- conflicted
+++ resolved
@@ -267,22 +267,9 @@
                         <!-- TO DO : CENTER -->
                         <div class="h-full w-full flex items-center justify-center">
                             <!-- We've used 3xl here, but feel free to try other max-widths based on your needs -->
-<<<<<<< HEAD
                             <div class="flex gap-x-10 h-full w-full py-10 px-8 2xl:py-14 2xl:px-12">
                                 <div class="flex-1 flex-col h-full flex-grow px-4">
                                     <div class="flex-col w-full pt-6">
-=======
-                            <div class="flex flex-col">
-                                <div class="px-5 pb-12">
-                                    <h1 class="text-2xl" style="font-family: 'Poppins', sans-serif; font-weight: 500;">{{ $t('settings_navigation.my_account') }}
-                                    </h1>
-                                    <!--<div class="float-right mt-[-35px] mr-[10px]">
-                                        <user-icon class="w-6 h-6 text-gray-500" />
-                                    </div>-->
-                                </div>
-                                <div class="flex justify-center gap-20 px-10">
-                                    <div class="flex-col flex-grow">
->>>>>>> 07dc4b81
                                         <div class="relative w-full">
                                             <div class="absolute inset-0 flex items-center" aria-hidden="true">
                                                 <div class="w-full border-t border-gray-300"></div>
@@ -386,11 +373,7 @@
                                                 <div class="w-full border-t border-gray-300"></div>
                                             </div>
                                             <div class="relative flex justify-center">
-<<<<<<< HEAD
                                                 <span class="bg-white px-2 text-sm text-gray-500">{{ $t('settings_navigation.Delete') }}</span>
-=======
-                                                <span class="bg-white px-2 text-sm text-gray-500">{{ $t('settings_navigation3.Link_a_new_email_address') }}</span>
->>>>>>> 07dc4b81
                                             </div>
                                         </div>
                                         <div class="pt-6">
@@ -421,7 +404,6 @@
                                             <div class="w-full border-t border-gray-300"></div>
                                         </div>
                                         <div class="relative flex justify-center">
-<<<<<<< HEAD
                                             <span class="bg-white px-2 text-sm text-gray-500">{{ $t('settings_navigation3.email link') }}</span>
                                         </div>
                                     </div>
@@ -535,29 +517,6 @@
                                                     {{ $t('settings_navigation3.Google') }}
                                                 </button>
                                             </div>
-=======
-                                            <span class="bg-white px-2 text-sm text-gray-500">{{ $t('settings_navigation.delete_account') }}</span>
-                                        </div>
-                                    </div>
-                                    <div class="pt-6">
-                                        <div class="flex space-x-1 items-center justify-between">
-                                            <div class="flex items-center gap-2">
-                                                <input type="radio"
-                                                    class="form-radio text-red-600 border-red-400 focus:border-red-500 focus:ring-red-200 h-5 w-5"
-                                                    name="choice">
-                                                <label for="push-everything" class="block text-sm font-medium leading-6">
-                                                    {{ $t('settings_navigation.confirmer_delete_account') }}</label>
-                                            </div>
-                                            <button @click="openModal" type="submit"
-                                                class="inline-flex w-full justify-cente items-center gap-x-1 rounded-md bg-red-600 px-3 py-2 text-sm font-semibold text-white shadow-sm hover:bg-red-700 sm:w-auto">
-                                                <svg xmlns="http://www.w3.org/2000/svg" fill="none" viewBox="0 0 24 24"
-                                                    stroke-width="1.5" stroke="currentColor" class="w-6 h-6">
-                                                    <path stroke-linecap="round" stroke-linejoin="round"
-                                                        d="m14.74 9-.346 9m-4.788 0L9.26 9m9.968-3.21c.342.052.682.107 1.022.166m-1.022-.165L18.16 19.673a2.25 2.25 0 0 1-2.244 2.077H8.084a2.25 2.25 0 0 1-2.244-2.077L4.772 5.79m14.456 0a48.108 48.108 0 0 0-3.478-.397m-12 .562c.34-.059.68-.114 1.022-.165m0 0a48.11 48.11 0 0 1 3.478-.397m7.5 0v-.916c0-1.18-.91-2.164-2.09-2.201a51.964 51.964 0 0 0-3.32 0c-1.18.037-2.09 1.022-2.09 2.201v.916m7.5 0a48.667 48.667 0 0 0-7.5 0" />
-                                                </svg>
-
-                                                {{ $t('settings_navigation.delete') }}</button>
->>>>>>> 07dc4b81
                                         </div>
                                     </div>
                                 </div>
