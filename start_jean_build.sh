--- conflicted
+++ resolved
@@ -3,12 +3,9 @@
 export DB_PORT=5435
 export ENV="jean"
 export TOPIC_NAME="jean"
-<<<<<<< HEAD
-=======
 export POSTGRES_USER="django_admin"
 export POSTGRES_PASSWORD="admin@2"
 export POSTGRES_DB="mailassistantdb"
->>>>>>> a1781946
 
 # Create the folder backend/media/pictures if it doesn't exist
 if [ ! -d "backend/media" ]; then
